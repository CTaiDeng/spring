--- conflicted
+++ resolved
@@ -1,16 +1,7 @@
 !ifdef TEST_BUILD
  !define PRODUCT_NAME "Spring - Test Build"
-<<<<<<< HEAD
- !define PRODUCT_VERSION "0.77b5+svn${REVISION}"
- !define SP_BASENAME "spring_${PRODUCT_VERSION}"
 !else
  !define PRODUCT_NAME "Spring"
- !define PRODUCT_VERSION "0.77b5"
- !define SP_BASENAME "spring_${PRODUCT_VERSION}"
-=======
-!else
- !define PRODUCT_NAME "Spring"
->>>>>>> 7943d188
 !endif
 
 !define PRODUCT_VERSION "${REVISION}"
