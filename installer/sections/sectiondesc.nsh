--- conflicted
+++ resolved
@@ -3,13 +3,6 @@
   !insertmacro MUI_DESCRIPTION_TEXT ${SEC_MAIN} "The core components required to run Spring. This includes the configuration utilities.$\n$\nNote: This section is required and cannot be deselected."
   !insertmacro MUI_DESCRIPTION_TEXT ${SEC_TASCLIENT} "TASClient is the default multiplayer battleroom used to set up multiplayer games and find opponents.$\n$\nNote: You must install either TASClient or SpringLobby to play."
   !insertmacro MUI_DESCRIPTION_TEXT ${SEC_SPRINGLOBBY} "SpringLobby is another multiplayer battleroom used to set up multiplayer games and find opponents.$\n$\nNote: You must install either TASClient or SpringLobby to play."
-<<<<<<< HEAD
-
-  !insertmacro MUI_DESCRIPTION_TEXT ${SEC_MAPS} "Includes 3 default maps to play Spring with.These maps are called Small Divide, Comet Catcher Redux, and Sands of War. (9.0MB download)"
-  !insertmacro MUI_DESCRIPTION_TEXT ${SEC_1V1MAPS} "A pack of 15 maps that are good for 1v1 play. (90.0MB download)"
-  !insertmacro MUI_DESCRIPTION_TEXT ${SEC_TEAMMAPS} "A pack of 14 maps that are good for team play. (200.1MB download)"
-=======
->>>>>>> 7943d188
 
   !insertmacro MUI_DESCRIPTION_TEXT ${SEC_ARCHIVEMOVER} "The tool and the necessary file associations (for sd7 and sdz files) to ease installation of new content."
 
