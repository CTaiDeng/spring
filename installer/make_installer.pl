--- conflicted
+++ resolved
@@ -5,12 +5,8 @@
 
 use strict;
 use File::Basename;
-<<<<<<< HEAD
-use Config;
-=======
 use Cwd 'abs_path';
 use File::Spec::Functions;
->>>>>>> 9085c57f
 
 
 # Evaluate installer and root dirs
