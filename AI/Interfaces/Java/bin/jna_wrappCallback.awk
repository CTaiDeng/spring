--- conflicted
+++ resolved
@@ -29,8 +29,7 @@
 	# These vars can be assigned externally, see file header.
 	# Set the default values if they were not supplied on the command line.
 	if (!GENERATED_SOURCE_DIR) {
-<<<<<<< HEAD
-		GENERATED_SOURCE_DIR = "../src-generated";
+		GENERATED_SOURCE_DIR = "../src-generated/main";
 	}
 	if (!JAVA_GENERATED_SOURCE_DIR) {
 		JAVA_GENERATED_SOURCE_DIR = GENERATED_SOURCE_DIR "/java";
@@ -39,7 +38,7 @@
 		NATIVE_GENERATED_SOURCE_DIR = GENERATED_SOURCE_DIR "/native";
 	}
 
-	javaSrcRoot = "../java/src";
+	javaSrcRoot = "../src/main/java";
 	javaGeneratedSrcRoot = JAVA_GENERATED_SOURCE_DIR;
 	nativeGeneratedSrcRoot = NATIVE_GENERATED_SOURCE_DIR;
 
@@ -48,13 +47,6 @@
 	# This saves us from an additional java method per callback call;
 	# change if it causes problems (should not).
 	bridgePrefix = "";
-=======
-		GENERATED_SOURCE_DIR = "../src-generated/main/java";
-	}
-
-	javaSrcRoot = "../src/main/java";
-	javaGeneratedSrcRoot = GENERATED_SOURCE_DIR;
->>>>>>> 9c245e75
 
 	myPkgA = "com.springrts.ai";
 	myPkgD = convertJavaNameFormAToD(myPkgA);
