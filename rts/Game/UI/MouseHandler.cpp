#include "StdAfx.h"
// MouseHandler.cpp: implementation of the CMouseHandler class.
//
//////////////////////////////////////////////////////////////////////

#include "mmgr.h"

#include "MouseHandler.h"
#include "Game/CameraHandler.h"
#include "Game/Camera/CameraController.h"
#include "Game/Camera.h"
#include "CommandColors.h"
#include "InputReceiver.h"
#include "GuiHandler.h"
#include "MiniMap.h"
#include "MouseCursor.h"
#include "MouseInput.h"
#include "TooltipConsole.h"
#include "Sim/Units/Groups/Group.h"
#include "Game/Game.h"
#include "Game/GameHelper.h"
#include "Game/SelectedUnits.h"
#include "Game/PlayerHandler.h"
#include "Map/Ground.h"
#include "Map/MapDamage.h"
#include "Lua/LuaInputReceiver.h"
#include "ConfigHandler.h"
#include "Platform/errorhandler.h"
#include "Rendering/glFont.h"
#include "Rendering/GL/myGL.h"
#include "Rendering/InMapDraw.h"
#include "Rendering/Textures/Bitmap.h"
#include "Sim/Features/FeatureDef.h"
#include "Sim/Features/Feature.h"
#include "Sim/Misc/LosHandler.h"
#include "Sim/Misc/TeamHandler.h"
#include "Sim/Units/UnitDef.h"
#include "Sim/Units/Unit.h"
#include "Sim/Units/UnitHandler.h"
#include "Sim/Units/UnitTracker.h"
#include "EventHandler.h"
#include "Sound/Sound.h"
#include "Sound/AudioChannel.h"
#include <boost/cstdint.hpp>

// can't be up there since those contain conflicting definitions
#include <SDL_mouse.h>
#include <SDL_events.h>
#include <SDL_keysym.h>


//////////////////////////////////////////////////////////////////////
// Construction/Destruction
//////////////////////////////////////////////////////////////////////

extern bool	fullscreen;
extern boost::uint8_t *keys;


CMouseHandler* mouse = NULL;

static CInputReceiver*& activeReceiver = CInputReceiver::GetActiveReceiverRef();


CMouseHandler::CMouseHandler()
: locked(false)
{
	lastx = 300;
	lasty = 200;
	hide = true;
	hwHide = true;
	currentCursor = NULL;

	for (int a = 1; a <= NUM_BUTTONS; a++) {
		buttons[a].pressed = false;
		buttons[a].lastRelease = -20;
		buttons[a].movement = 0;
	}

	cursorScale = 1.0f;

	LoadCursors();

	// hide the cursor until we are ingame (not in loading screen etc.)
	SDL_ShowCursor(SDL_DISABLE);

<<<<<<< HEAD
#ifndef __APPLE__
	hardwareCursor = !!configHandler->Get("HardwareCursor", 0);
#else
=======
#ifdef __APPLE__
>>>>>>> 3c2f0750
	hardwareCursor = false;
#else
	hardwareCursor = !!configHandler.Get("HardwareCursor", 0);
#endif

	soundMultiselID = sound->GetSoundId("MultiSelect", false);

<<<<<<< HEAD
	invertMouse = !!configHandler->Get("InvertMouse",1);
	doubleClickTime = (float)configHandler->Get("DoubleClickTime", 200) / 1000.0f;
=======
	invertMouse = !!configHandler.Get("InvertMouse",0);
	doubleClickTime = (float)configHandler.Get("DoubleClickTime", 200) / 1000.0f;
>>>>>>> 3c2f0750

	scrollWheelSpeed = (float)configHandler->Get("ScrollWheelSpeed", 25);
	scrollWheelSpeed = std::max(-255.0f, std::min(255.0f, scrollWheelSpeed));
}

CMouseHandler::~CMouseHandler()
{
	if (hwHide)
		SDL_ShowCursor(SDL_ENABLE);

	std::map<std::string, CMouseCursor*>::iterator ci;
	for (ci = cursorFileMap.begin(); ci != cursorFileMap.end(); ++ci) {
		delete ci->second;
	}
}


void CMouseHandler::LoadCursors()
{
	const CMouseCursor::HotSpot mCenter  = CMouseCursor::Center;
	const CMouseCursor::HotSpot mTopLeft = CMouseCursor::TopLeft;

	AssignMouseCursor("",             "cursornormal",     mTopLeft, false);
	AssignMouseCursor("Area attack",  "cursorareaattack", mCenter,  false);
	AssignMouseCursor("Area attack",  "cursorattack",     mCenter,  false); // backup
	AssignMouseCursor("Attack",       "cursorattack",     mCenter,  false);
	AssignMouseCursor("BuildBad",     "cursorbuildbad",   mCenter,  false);
	AssignMouseCursor("BuildGood",    "cursorbuildgood",  mCenter,  false);
	AssignMouseCursor("Capture",      "cursorcapture",    mCenter,  false);
	AssignMouseCursor("Centroid",     "cursorcentroid",   mCenter,  false);
	AssignMouseCursor("DeathWait",    "cursordwatch",     mCenter,  false);
	AssignMouseCursor("DeathWait",    "cursorwait",       mCenter,  false); // backup
	AssignMouseCursor("DGun",         "cursordgun",       mCenter,  false);
	AssignMouseCursor("DGun",         "cursorattack",     mCenter,  false); // backup
	AssignMouseCursor("Fight",        "cursorfight",      mCenter,  false);
	AssignMouseCursor("Fight",        "cursorattack",     mCenter,  false); // backup
	AssignMouseCursor("GatherWait",   "cursorgather",     mCenter,  false);
	AssignMouseCursor("GatherWait",   "cursorwait",       mCenter,  false); // backup
	AssignMouseCursor("Guard",        "cursordefend",     mCenter,  false);
	AssignMouseCursor("Load units",   "cursorpickup",     mCenter,  false);
	AssignMouseCursor("Move",         "cursormove",       mCenter,  false);
	AssignMouseCursor("Patrol",       "cursorpatrol",     mCenter,  false);
	AssignMouseCursor("Reclaim",      "cursorreclamate",  mCenter,  false);
	AssignMouseCursor("Repair",       "cursorrepair",     mCenter,  false);
	AssignMouseCursor("Resurrect",    "cursorrevive",     mCenter,  false);
	AssignMouseCursor("Resurrect",    "cursorrepair",     mCenter,  false); // backup
	AssignMouseCursor("Restore",      "cursorrestore",    mCenter,  false);
	AssignMouseCursor("Restore",      "cursorrepair",     mCenter,  false); // backup
	AssignMouseCursor("SelfD",        "cursorselfd",      mCenter,  false);
	AssignMouseCursor("SquadWait",    "cursornumber",     mCenter,  false);
	AssignMouseCursor("SquadWait",    "cursorwait",       mCenter,  false); // backup
	AssignMouseCursor("TimeWait",     "cursortime",       mCenter,  false);
	AssignMouseCursor("TimeWait",     "cursorwait",       mCenter,  false); // backup
	AssignMouseCursor("Unload units", "cursorunload",     mCenter,  false);
	AssignMouseCursor("Wait",         "cursorwait",       mCenter,  false);

	// the default cursor must exist
	if (cursorCommandMap.find("") == cursorCommandMap.end()) {
		handleerror(0,
			"Unable to load default cursor. Check that you have the OTA\n"
			"content package (\"otacontent.sdz\") installed in your Spring\n"
			"\"base/\" directory.",
			"Missing Dependency: \"cursornormal\"", 0);
	}
}


/******************************************************************************/

void CMouseHandler::MouseMove(int x, int y)
{
	if(hide) {
		lastx = x;
		lasty = y;
		return;
	}

	const int dx = x - lastx;
	const int dy = y - lasty;
	lastx = x;
	lasty = y;

	dir=hide ? camera->forward : camera->CalcPixelDir(x,y);

	buttons[SDL_BUTTON_LEFT].movement += abs(dx) + abs(dy);
	buttons[SDL_BUTTON_RIGHT].movement += abs(dx) + abs(dy);

	if (!game->gameOver) {
		playerHandler->Player(gu->myPlayerNum)->currentStats.mousePixels+=abs(dx)+abs(dy);
	}

	if(activeReceiver){
		activeReceiver->MouseMove(x, y, dx, dy, activeButton);
	}

	if(inMapDrawer && inMapDrawer->keyPressed){
		inMapDrawer->MouseMove(x, y, dx, dy, activeButton);
	}

	if (buttons[SDL_BUTTON_MIDDLE].pressed && (activeReceiver == NULL)) {
		camHandler->GetCurrentController().MouseMove(float3(dx, dy, invertMouse ? -1.0f : 1.0f));
		unitTracker.Disable();
		return;
	}
}


void CMouseHandler::MousePress(int x, int y, int button)
{
	if (button > NUM_BUTTONS)
		return;

	camHandler->GetCurrentController().MousePress(x, y, button);

	dir = hide? camera->forward: camera->CalcPixelDir(x, y);

	if (!game->gameOver)
		playerHandler->Player(gu->myPlayerNum)->currentStats.mouseClicks++;

	if (button == 4) {
		if (guihandler->buildSpacing > 0)
			guihandler->buildSpacing--;
		return;
	}
	if (button == 5) {
		guihandler->buildSpacing++;
		return;
	}

 	buttons[button].chorded = buttons[SDL_BUTTON_LEFT].pressed ||
 	                          buttons[SDL_BUTTON_RIGHT].pressed;
	buttons[button].pressed = true;
	buttons[button].time = gu->gameTime;
	buttons[button].x = x;
	buttons[button].y = y;
	buttons[button].camPos = camera->pos;
	buttons[button].dir = hide ? camera->forward : camera->CalcPixelDir(x,y);
	buttons[button].movement = 0;

	activeButton = button;

	if (activeReceiver) {
		activeReceiver->MousePress(x, y, button);
		return;
	}

	if(inMapDrawer &&  inMapDrawer->keyPressed){
		inMapDrawer->MousePress(x, y, button);
		return;
	}

	// limited receivers for MMB
	if (button == SDL_BUTTON_MIDDLE){
		if (!locked) {
			if (luaInputReceiver != NULL) {
				if (luaInputReceiver->MousePress(x, y, button)) {
					activeReceiver = luaInputReceiver;
					return;
				}
			}
			if ((minimap != NULL) && minimap->FullProxy()) {
				if (minimap->MousePress(x, y, button)) {
					activeReceiver = minimap;
					return;
				}
			}
		}
		return;
	}

	std::deque<CInputReceiver*>& inputReceivers = GetInputReceivers();
	std::deque<CInputReceiver*>::iterator ri;
	if (!game->hideInterface) {
		for (ri = inputReceivers.begin(); ri != inputReceivers.end(); ++ri) {
			CInputReceiver* recv=*ri;
			if (recv && recv->MousePress(x, y, button)) {
				activeReceiver = recv;
				return;
			}
		}
	} else {
		if (luaInputReceiver && luaInputReceiver->MousePress(x, y, button)) {
			activeReceiver = luaInputReceiver;
			return;
		}
		if (guihandler && guihandler->MousePress(x,y,button)) {
			activeReceiver = guihandler; // for default (rmb) commands
			return;
		}
	}
}


void CMouseHandler::MouseRelease(int x, int y, int button)
{
	GML_RECMUTEX_LOCK(sel); // MouseRelease

	if (button > NUM_BUTTONS)
		return;

	camHandler->GetCurrentController().MouseRelease(x, y, button);

	dir = hide ? camera->forward: camera->CalcPixelDir(x, y);
	buttons[button].pressed = false;

	if (inMapDrawer && inMapDrawer->keyPressed){
		inMapDrawer->MouseRelease(x, y, button);
		return;
	}

	if (activeReceiver) {
		activeReceiver->MouseRelease(x, y, button);
		int x, y;
		const boost::uint8_t buttons = SDL_GetMouseState(&x, &y);
		const boost::uint8_t mask = (SDL_BUTTON_LMASK | SDL_BUTTON_MMASK | SDL_BUTTON_RMASK);
		if ((buttons & mask) == 0) {
			activeReceiver = NULL;
		}
		return;
	}

	// Switch camera mode on a middle click that wasn't a middle mouse drag scroll.
	// (the latter is determined by the time the mouse was held down:
	//  <= 0.3 s means a camera mode switch, > 0.3 s means a drag scroll)
	if (button == SDL_BUTTON_MIDDLE) {
		if (buttons[SDL_BUTTON_MIDDLE].time > (gu->gameTime - 0.3f)) {
			if (keys[SDLK_LSHIFT] || keys[SDLK_LCTRL]) {
				camHandler->ToggleState();
			} else {
				ToggleState();
			}
		}
		return;
	}

#ifdef DIRECT_CONTROL_ALLOWED
	if (gu->directControl) {
		return;
	}
#endif

	if ((button == SDL_BUTTON_LEFT) && !buttons[button].chorded) {
		if (!keys[SDLK_LSHIFT] && !keys[SDLK_LCTRL]) {
			selectedUnits.ClearSelected();
		}

		if (buttons[SDL_BUTTON_LEFT].movement > 4) {
			// select box
			float dist=ground->LineGroundCol(buttons[SDL_BUTTON_LEFT].camPos,buttons[SDL_BUTTON_LEFT].camPos+buttons[SDL_BUTTON_LEFT].dir*gu->viewRange*1.4f);
			if(dist<0)
				dist=gu->viewRange*1.4f;
			float3 pos1=buttons[SDL_BUTTON_LEFT].camPos+buttons[SDL_BUTTON_LEFT].dir*dist;

			dist=ground->LineGroundCol(camera->pos,camera->pos+dir*gu->viewRange*1.4f);
			if(dist<0)
				dist=gu->viewRange*1.4f;
			float3 pos2=camera->pos+dir*dist;

			float3 dir1=pos1-camera->pos;
			dir1.ANormalize();
			float3 dir2=pos2-camera->pos;
			dir2.ANormalize();

			float rl1=(dir1.dot(camera->right))/dir1.dot(camera->forward);
			float ul1=(dir1.dot(camera->up))/dir1.dot(camera->forward);

			float rl2=(dir2.dot(camera->right))/dir2.dot(camera->forward);
			float ul2=(dir2.dot(camera->up))/dir2.dot(camera->forward);

			if(rl1<rl2){
				float t=rl1;
				rl1=rl2;
				rl2=t;
			}
			if(ul1<ul2){
				float t=ul1;
				ul1=ul2;
				ul2=t;
			}

			float3 norm1,norm2,norm3,norm4;

			if(ul1>0)
				norm1=-camera->forward+camera->up/fabs(ul1);
			else if(ul1<0)
				norm1=camera->forward+camera->up/fabs(ul1);
			else
				norm1=camera->up;

			if(ul2>0)
				norm2=camera->forward-camera->up/fabs(ul2);
			else if(ul2<0)
				norm2=-camera->forward-camera->up/fabs(ul2);
			else
				norm2=-camera->up;

			if(rl1>0)
				norm3=-camera->forward+camera->right/fabs(rl1);
			else if(rl1<0)
				norm3=camera->forward+camera->right/fabs(rl1);
			else
				norm3=camera->right;

			if(rl2>0)
				norm4=camera->forward-camera->right/fabs(rl2);
			else if(rl2<0)
				norm4=-camera->forward-camera->right/fabs(rl2);
			else
				norm4=-camera->right;

			CUnitSet::iterator ui;
			CUnit* unit = NULL;
			int addedunits=0;
			int team, lastTeam;
			if (gu->spectatingFullSelect) {
				team = 0;
				lastTeam = teamHandler->ActiveTeams() - 1;
			} else {
				team = gu->myTeam;
				lastTeam = gu->myTeam;
			}
			for (; team <= lastTeam; team++) {
				for(ui=teamHandler->Team(team)->units.begin();ui!=teamHandler->Team(team)->units.end();++ui){
					float3 vec=(*ui)->midPos-camera->pos;
					if(vec.dot(norm1)<0 && vec.dot(norm2)<0 && vec.dot(norm3)<0 && vec.dot(norm4)<0){
						if (keys[SDLK_LCTRL] && selectedUnits.selectedUnits.find(*ui) != selectedUnits.selectedUnits.end()) {
							selectedUnits.RemoveUnit(*ui);
						} else {
							selectedUnits.AddUnit(*ui);
							unit = *ui;
							addedunits++;
						}
					}
				}
			}
			if (addedunits == 1) {
				int soundIdx = unit->unitDef->sounds.select.getRandomIdx();
				if (soundIdx >= 0) {
					Channels::UnitReply.PlaySample(
						unit->unitDef->sounds.select.getID(soundIdx), unit,
						unit->unitDef->sounds.select.getVolume(soundIdx));
				}
			}
			else if(addedunits) //more than one unit selected
				Channels::UserInterface.PlaySample(soundMultiselID);
		} else {
			CUnit* unit;
			helper->GuiTraceRay(camera->pos,dir,gu->viewRange*1.4f,unit,false);
			if(unit && ((unit->team == gu->myTeam) || gu->spectatingFullSelect)){
				if(buttons[button].lastRelease < (gu->gameTime - doubleClickTime)){
					if (keys[SDLK_LCTRL] && selectedUnits.selectedUnits.find(unit) != selectedUnits.selectedUnits.end()) {
						selectedUnits.RemoveUnit(unit);
					} else {
						selectedUnits.AddUnit(unit);
					}
				}
				else {
					//double click
					if (unit->group && !keys[SDLK_LCTRL]) {
						//select the current unit's group if it has one
						selectedUnits.SelectGroup(unit->group->id);
					} else {
						//select all units of same type (on screen, unless CTRL is pressed)
						int team, lastTeam;
						if (gu->spectatingFullSelect) {
							team = 0;
							lastTeam = teamHandler->ActiveTeams() - 1;
						} else {
							team = gu->myTeam;
							lastTeam = gu->myTeam;
						}
						for (; team <= lastTeam; team++) {
							CUnitSet::iterator ui;
							CUnitSet& teamUnits = teamHandler->Team(team)->units;
							for (ui = teamUnits.begin(); ui != teamUnits.end(); ++ui) {
								if (((*ui)->aihint == unit->aihint) &&
										(camera->InView((*ui)->midPos) || keys[SDLK_LCTRL])) {
									selectedUnits.AddUnit(*ui);
								}
							}
						}
					}
				}
				buttons[button].lastRelease=gu->gameTime;

				int soundIdx = unit->unitDef->sounds.select.getRandomIdx();
				if (soundIdx >= 0) {
					Channels::UnitReply.PlaySample(
						unit->unitDef->sounds.select.getID(soundIdx), unit,
						unit->unitDef->sounds.select.getVolume(soundIdx));
				}
			}
		}
	}
}


void CMouseHandler::MouseWheel(float delta)
{
	delta *= scrollWheelSpeed;
	if (eventHandler.MouseWheel(delta>1.0f, delta)) {
		return;
	}
	camHandler->GetCurrentController().MouseWheelMove(delta);
}


void CMouseHandler::Draw()
{
	dir = hide ? camera->forward : camera->CalcPixelDir(lastx, lasty);
	if (activeReceiver) {
		return;
	}

#ifdef DIRECT_CONTROL_ALLOWED
	if (gu->directControl) {
		return;
	}
#endif
	if (buttons[SDL_BUTTON_LEFT].pressed && !buttons[SDL_BUTTON_LEFT].chorded &&
	   (buttons[SDL_BUTTON_LEFT].movement > 4) &&
	   (!inMapDrawer || !inMapDrawer->keyPressed)) {

		float dist=ground->LineGroundCol(buttons[SDL_BUTTON_LEFT].camPos,
		                                 buttons[SDL_BUTTON_LEFT].camPos
		                                 + buttons[SDL_BUTTON_LEFT].dir*gu->viewRange*1.4f);
		if(dist<0)
			dist=gu->viewRange*1.4f;
		float3 pos1=buttons[SDL_BUTTON_LEFT].camPos+buttons[SDL_BUTTON_LEFT].dir*dist;

		dist=ground->LineGroundCol(camera->pos,camera->pos+dir*gu->viewRange*1.4f);
		if(dist<0)
			dist=gu->viewRange*1.4f;
		float3 pos2=camera->pos+dir*dist;

		float3 dir1=pos1-camera->pos;
		dir1.Normalize();
		float3 dir2=pos2-camera->pos;
		dir2.Normalize();

		float3 dir1S=camera->right*(dir1.dot(camera->right))/dir1.dot(camera->forward);
		float3 dir1U=camera->up*(dir1.dot(camera->up))/dir1.dot(camera->forward);

		float3 dir2S=camera->right*(dir2.dot(camera->right))/dir2.dot(camera->forward);
		float3 dir2U=camera->up*(dir2.dot(camera->up))/dir2.dot(camera->forward);

		glColor4fv(cmdColors.mouseBox);

		glPushAttrib(GL_ENABLE_BIT);

		glDisable(GL_FOG);
		glDisable(GL_DEPTH_TEST);
		glDisable(GL_TEXTURE_2D);

		glEnable(GL_BLEND);
		glBlendFunc((GLenum)cmdColors.MouseBoxBlendSrc(),
		            (GLenum)cmdColors.MouseBoxBlendDst());

		glLineWidth(cmdColors.MouseBoxLineWidth());
		glBegin(GL_LINE_LOOP);
		glVertexf3(camera->pos+dir1U*30+dir1S*30+camera->forward*30);
		glVertexf3(camera->pos+dir2U*30+dir1S*30+camera->forward*30);
		glVertexf3(camera->pos+dir2U*30+dir2S*30+camera->forward*30);
		glVertexf3(camera->pos+dir1U*30+dir2S*30+camera->forward*30);
		glEnd();
		glLineWidth(1.0f);

		glPopAttrib();
	}
}


void CMouseHandler::WarpMouse(int x, int y)
{
	if (!locked) {
		lastx = x + gu->viewPosX;
		lasty = y + gu->viewPosY;
		mouseInput->SetPos(int2(lastx, lasty));
	}
}

// CALLINFO:
// LuaUnsyncedRead::GetCurrentTooltip
// CTooltipConsole::Draw --> CMouseHandler::GetCurrentTooltip
std::string CMouseHandler::GetCurrentTooltip(void)
{
	std::string s;
	std::deque<CInputReceiver*>& inputReceivers = GetInputReceivers();
	std::deque<CInputReceiver*>::iterator ri;
	for (ri = inputReceivers.begin(); ri != inputReceivers.end(); ++ri) {
		CInputReceiver* recv=*ri;
		if (recv && recv->IsAbove(lastx, lasty)) {
			s = recv->GetTooltip(lastx, lasty);
			if (s != "") {
				return s;
			}
		}
	}

	const string buildTip = guihandler->GetBuildTooltip();
	if (!buildTip.empty()) {
		return buildTip;
	}

	GML_RECMUTEX_LOCK(sel); // GetCurrentTooltip - anti deadlock
	GML_RECMUTEX_LOCK(quad); // GetCurrentTooltip - called from ToolTipConsole::Draw --> MouseHandler::GetCurrentTooltip

	const float range = (gu->viewRange * 1.4f);
	CUnit* unit = NULL;
	float udist = helper->GuiTraceRay(camera->pos, dir, range, unit, true);
	CFeature* feature = NULL;
	float fdist = helper->GuiTraceRayFeature(camera->pos, dir, range, feature);

	if ((udist > (range - 300.0f)) &&
	    (fdist > (range - 300.0f)) && (unit == NULL)) {
		return "";
	}

	if (udist > fdist) {
		unit = NULL;
	} else {
		feature = NULL;
	}

	if (unit) {
		return CTooltipConsole::MakeUnitString(unit);
	}

	if (feature) {
		return CTooltipConsole::MakeFeatureString(feature);
	}

	const string selTip = selectedUnits.GetTooltip();
	if (selTip != "") {
		return selTip;
	}

	if (udist < (range - 100.0f)) {
		const float3 pos = camera->pos + (dir * udist);
		return CTooltipConsole::MakeGroundString(pos);
	}

	return "";
}


void CMouseHandler::EmptyMsgQueUpdate(void)
{
	if (!hide) {
		return;
	}

	int dx = lastx - (gu->viewSizeX / 2 + gu->viewPosX);
	int dy = lasty - (gu->viewSizeY / 2 + gu->viewPosY);
	lastx = gu->viewSizeX / 2 + gu->viewPosX;
	lasty = gu->viewSizeY / 2 + gu->viewPosY;

	float3 move;
	move.x = dx;
	move.y = dy;
	move.z = invertMouse? -1.0f : 1.0f;
	camHandler->GetCurrentController().MouseMove(move);

	if (gu->active) {
		mouseInput->SetPos(int2(lastx, lasty));
	}
}


void CMouseHandler::ShowMouse()
{
	if(hide){
		// I don't use SDL_ShowCursor here 'cos it would cause a flicker (with hwCursor)
		// instead update state and cursor at the same time
		if (hardwareCursor){
			hwHide=true; //call SDL_ShowCursor(SDL_ENABLE) later!
		}else{
			SDL_ShowCursor(SDL_DISABLE);
		}
		cursorText=""; //force hardware cursor rebinding (else we have standard b&w cursor)
		hide=false;
	}
}


void CMouseHandler::HideMouse()
{
	if (!hide) {
		hwHide = true;
		SDL_ShowCursor(SDL_DISABLE);
		mouseInput->SetWMMouseCursor(NULL);
		lastx = gu->viewSizeX / 2 + gu->viewPosX;
		lasty = gu->viewSizeY / 2 + gu->viewPosY;
		mouseInput->SetPos(int2(lastx, lasty));
		hide = true;
	}
}


void CMouseHandler::ToggleState()
{
	if (locked) {
		locked = false;
		ShowMouse();
	} else {
		locked = true;
		HideMouse();
	}
}


void CMouseHandler::UpdateHwCursor()
{
	if (hardwareCursor){
		hwHide=true; //call SDL_ShowCursor(SDL_ENABLE) later!
	}else{
		mouseInput->SetWMMouseCursor(NULL);
		SDL_ShowCursor(SDL_DISABLE);
	}
	cursorText = "";
}


/******************************************************************************/

void CMouseHandler::SetCursor(const std::string& cmdName)
{
	if (cursorText.compare(cmdName) == 0) {
		return;
	}

	cursorText = cmdName;
	map<string, CMouseCursor*>::iterator it = cursorCommandMap.find(cmdName);
	if (it != cursorCommandMap.end()) {
		currentCursor = it->second;
	} else {
		currentCursor = cursorFileMap["cursornormal"];
	}

	if (hardwareCursor && !hide && currentCursor) {
		if (currentCursor->hwValid) {
			if (hwHide) {
				SDL_ShowCursor(SDL_ENABLE);
				hwHide = false;
			}
			currentCursor->BindHwCursor();
		} else {
			hwHide = true;
			SDL_ShowCursor(SDL_DISABLE);
			mouseInput->SetWMMouseCursor(NULL);
		}
	}
}


void CMouseHandler::UpdateCursors()
{
	// we update all cursors (for the command queue icons)
	map<string, CMouseCursor *>::iterator it;
	for (it = cursorFileMap.begin(); it != cursorFileMap.end(); ++it) {
		if (it->second != NULL) {
			it->second->Update();
		}
	}
}


void CMouseHandler::DrawCursor(void)
{
	if (guihandler)
		guihandler->DrawCentroidCursor();

	if (hide || (cursorText == "none"))
		return;

	if (!currentCursor || (hardwareCursor && currentCursor->hwValid)) {
		return;
	}

	// draw the 'software' cursor
	if (cursorScale >= 0.0f) {
		currentCursor->Draw(lastx, lasty, cursorScale);
	}
	else {
		CMouseCursor* nc = cursorFileMap["cursornormal"];
		if (nc == NULL) {
			currentCursor->Draw(lastx, lasty, -cursorScale);
		}
		else {
			nc->Draw(lastx, lasty, 1.0f);
			if (currentCursor != nc) {
				currentCursor->Draw(lastx + nc->GetMaxSizeX(),
				                    lasty + nc->GetMaxSizeY(), -cursorScale);
			}
		}
	}
}


bool CMouseHandler::AssignMouseCursor(const std::string& cmdName,
                                      const std::string& fileName,
                                      CMouseCursor::HotSpot hotSpot,
                                      bool overwrite)
{
	std::map<std::string, CMouseCursor*>::iterator cmdIt;
	cmdIt = cursorCommandMap.find(cmdName);
	const bool haveCmd  = (cmdIt  != cursorCommandMap.end());

	std::map<std::string, CMouseCursor*>::iterator fileIt;
	fileIt = cursorFileMap.find(fileName);
	const bool haveFile = (fileIt != cursorFileMap.end());

	if (haveCmd && !overwrite) {
		return false; // already assigned
	}

	if (haveFile) {
		cursorCommandMap[cmdName] = fileIt->second;
		return true;
	}

	CMouseCursor* oldCursor = haveCmd ? cmdIt->second : NULL;

	CMouseCursor* cursor = CMouseCursor::New(fileName, hotSpot);
	if (cursor == NULL) {
		return false; // invalid cursor
	}
	cursorFileMap[fileName] = cursor;

	// assign the new cursor
	cursorCommandMap[cmdName] = cursor;

	SafeDeleteCursor(oldCursor);

	return true;
}


bool CMouseHandler::ReplaceMouseCursor(const string& oldName,
                                       const string& newName,
                                       CMouseCursor::HotSpot hotSpot)
{
	std::map<std::string, CMouseCursor*>::iterator fileIt;
	fileIt = cursorFileMap.find(oldName);
	if (fileIt == cursorFileMap.end()) {
		return false;
	}

	CMouseCursor* newCursor = CMouseCursor::New(newName, hotSpot);
	if (newCursor == NULL) {
		return false; // leave the old one
	}

	CMouseCursor* oldCursor = fileIt->second;

	std::map<std::string, CMouseCursor*>& cmdMap = cursorCommandMap;
	std::map<std::string, CMouseCursor*>::iterator cmdIt;
	for (cmdIt = cmdMap.begin(); cmdIt != cmdMap.end(); ++cmdIt) {
		if (cmdIt->second == oldCursor) {
			cmdIt->second = newCursor;
		}
	}

	fileIt->second = newCursor;

	delete oldCursor;

	if (currentCursor == oldCursor) {
		currentCursor = newCursor;
	}

	return true;
}


void CMouseHandler::SafeDeleteCursor(CMouseCursor* cursor)
{
	std::map<std::string, CMouseCursor*>::iterator it;

	for (it = cursorCommandMap.begin(); it != cursorCommandMap.end(); ++it) {
		if (it->second == cursor) {
			return; // being used
		}
	}

	for (it = cursorFileMap.begin(); it != cursorFileMap.end(); ++it) {
		if (it->second == cursor) {
			cursorFileMap.erase(it);
			delete cursor;
			return;
		}
	}

	if (currentCursor == cursor) {
		currentCursor = NULL;
	}

	delete cursor;
}


/******************************************************************************/<|MERGE_RESOLUTION|>--- conflicted
+++ resolved
@@ -84,27 +84,16 @@
 	// hide the cursor until we are ingame (not in loading screen etc.)
 	SDL_ShowCursor(SDL_DISABLE);
 
-<<<<<<< HEAD
-#ifndef __APPLE__
-	hardwareCursor = !!configHandler->Get("HardwareCursor", 0);
-#else
-=======
 #ifdef __APPLE__
->>>>>>> 3c2f0750
 	hardwareCursor = false;
 #else
-	hardwareCursor = !!configHandler.Get("HardwareCursor", 0);
+	hardwareCursor = !!configHandler->Get("HardwareCursor", 0);
 #endif
 
 	soundMultiselID = sound->GetSoundId("MultiSelect", false);
 
-<<<<<<< HEAD
-	invertMouse = !!configHandler->Get("InvertMouse",1);
+	invertMouse = !!configHandler->Get("InvertMouse",0);
 	doubleClickTime = (float)configHandler->Get("DoubleClickTime", 200) / 1000.0f;
-=======
-	invertMouse = !!configHandler.Get("InvertMouse",0);
-	doubleClickTime = (float)configHandler.Get("DoubleClickTime", 200) / 1000.0f;
->>>>>>> 3c2f0750
 
 	scrollWheelSpeed = (float)configHandler->Get("ScrollWheelSpeed", 25);
 	scrollWheelSpeed = std::max(-255.0f, std::min(255.0f, scrollWheelSpeed));
