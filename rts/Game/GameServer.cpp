#include "StdAfx.h"
#include "Rendering/GL/myGL.h"


#include <stdarg.h>
#include <ctime>
#include <boost/bind.hpp>
#include <boost/format.hpp>
#include <boost/version.hpp>
#include <boost/ptr_container/ptr_deque.hpp>
#include <boost/ptr_container/ptr_map.hpp>
#include <boost/shared_ptr.hpp>
#include <deque>
#include <SDL_timer.h>
#if defined DEDICATED || defined DEBUG
#include <iostream>
#endif
#include <stdlib.h> // why is this here?

#include "mmgr.h"
<<<<<<< HEAD
#include "ExternalAI/SkirmishAIKey.h"
=======
>>>>>>> 7943d188

#include "GameServer.h"

#ifndef NO_AVI
#include "Game.h"
#endif

#include "LogOutput.h"
#include "GameSetup.h"
#include "Action.h"
#include "ChatMessage.h"
#include "CommandMessage.h"
#include "BaseNetProtocol.h"
#include "PlayerHandler.h"
#include "Net/UDPListener.h"
#include "Net/Connection.h"
#include "Net/UDPConnection.h"
#include "Net/LocalConnection.h"
#include "Net/UnpackPacket.h"
#include "DemoReader.h"
#include "AutohostInterface.h"
#include "Util.h"
#include "GlobalUnsynced.h" // for syncdebug
#include "ConfigHandler.h"
#include "FileSystem/CRC.h"
#include "Player.h"
<<<<<<< HEAD
// This undef is needed, as somewhere there is a type interface specifyed,
// which we need not!
// (would cause problems in ExternalAI/Interface/SAIInterfaceLibrary.h)
#ifdef interface
	#undef interface
#endif
=======
>>>>>>> 7943d188
#include "Sim/Misc/GlobalSynced.h"
#include "Sim/Misc/TeamHandler.h"
#include "Server/MsgStrings.h"


using netcode::RawPacket;


/// frames until a syncchech will time out and a warning is given out
const int SYNCCHECK_TIMEOUT = 300;

/// used to prevent msg spam
const int SYNCCHECK_MSG_TIMEOUT = 400;

///msecs to wait until the game starts after all players are ready
const unsigned GameStartDelay = 3800;

/// The time intervall in msec for sending player statistics to each client
const unsigned playerInfoTime= 2000;

/// msecs to wait until the timeout condition (na active clients) activates
const unsigned serverTimeout = 30000;

/// every n'th frame will be a keyframe (and contain the server's framenumber)
const unsigned serverKeyframeIntervall = 16;

using boost::format;

GameParticipant::GameParticipant()
: myState(UNCONNECTED)
, cpuUsage (0.0f)
, ping (0)
, isLocal(false)
{
}
namespace {
void SetBoolArg(bool& value, const std::string& str)
{
	if (str.empty()) // toggle
	{
		value = !value;
	}
	else // set
	{
		const int num = atoi(str.c_str());
		value = (num != 0);
	}
}
}


CGameServer* gameServer=0;

CGameServer::CGameServer(const LocalSetup* settings, bool onlyLocal, const GameData* const newGameData, const CGameSetup* const mysetup)
: setup(mysetup)
{
	assert(setup);
	serverStartTime = SDL_GetTicks();
	delayedSyncResponseFrame = 0;
	syncErrorFrame=0;
	syncWarningFrame=0;
	lastPlayerInfo = 0;
	serverframenum=0;
	timeLeft=0;
	readyTime = 0;
	gameStartTime = 0;
	gameEndTime=0;
	lastUpdate = SDL_GetTicks();
	modGameTime = 0.0f;
	quitServer=false;
#ifdef DEBUG
	gameClientUpdated=false;
#endif
	hasLocalClient = false;
	localClientNumber = 0;
	isPaused = false;
	userSpeedFactor = 1.0f;
	internalSpeed = 1.0f;
	gamePausable = true;
	noHelperAIs = false;
	cheating = false;
	sentGameOverMsg = false;

	medianCpu=0.0f;
	medianPing=0;
	enforceSpeed=configHandler.Get("EnforceGameSpeed", false);

	if (!onlyLocal)
		UDPNet.reset(new netcode::UDPListener(settings->hostport));

	if (settings->autohostport > 0) {
		AddAutohostInterface(settings->autohostport);
	}
	rng.Seed(SDL_GetTicks());
	Message(str( format(ServerStart) %settings->hostport) );

	lastTick = SDL_GetTicks();

	maxUserSpeed = setup->maxSpeed;
	minUserSpeed = setup->minSpeed;
	noHelperAIs = (bool)setup->noHelperAIs;

	gameData.reset(newGameData);
	if (setup->hostDemo)
	{
		Message(str( format(PlayingDemo) %setup->demoName ));
		demoReader.reset(new CDemoReader(setup->demoName, modGameTime+0.1f));
	}

	players.resize(setup->playerStartingData.size());
	std::copy(setup->playerStartingData.begin(), setup->playerStartingData.end(), players.begin());

	RestrictedAction("kick");			RestrictedAction("kickbynum");
	RestrictedAction("setminspeed");	RestrictedAction("setmaxspeed");
	RestrictedAction("nopause");
	RestrictedAction("nohelp");
	RestrictedAction("cheat"); //TODO register cheats only after cheating is on
	RestrictedAction("godmode");
	RestrictedAction("globallos");
	RestrictedAction("nocost");
	RestrictedAction("forcestart");
	RestrictedAction("nospectatorchat");
	if (demoReader)
		RegisterAction("skip");
	commandBlacklist.insert("skip");
	RestrictedAction("reloadcob");
	RestrictedAction("devlua");
	RestrictedAction("editdefs");
	RestrictedAction("luagaia");
	RestrictedAction("singlestep");

	thread = new boost::thread(boost::bind<void, CGameServer, CGameServer*>(&CGameServer::UpdateLoop, this));

#ifdef STREFLOP_H
	// Something in CGameServer::CGameServer borks the FPU control word
	// maybe the threading, or something in CNet::InitServer() ??
	// Set single precision floating point math.
	streflop_init<streflop::Simple>();
#endif
}

CGameServer::~CGameServer()
{
	quitServer=true;
	thread->join();
	delete thread;
}

void CGameServer::AddLocalClient(const std::string& myName, const std::string& myVersion)
{
	boost::recursive_mutex::scoped_lock scoped_lock(gameServerMutex);
	assert(!hasLocalClient);
	hasLocalClient = true;
	localClientNumber = BindConnection(myName, myVersion, true, boost::shared_ptr<netcode::CConnection>(new netcode::CLocalConnection()));
}

void CGameServer::AddAutohostInterface(const int remotePort)
{
	if (!hostif)
	{
		hostif.reset(new AutohostInterface(remotePort));
		hostif->SendStart();
		Message(str(format(ConnectAutohost) %remotePort));
	}
}

void CGameServer::PostLoad(unsigned newlastTick, int newserverframenum)
{
	boost::recursive_mutex::scoped_lock scoped_lock(gameServerMutex);
	lastTick = newlastTick;
	serverframenum = newserverframenum;
}

void CGameServer::SkipTo(int targetframe)
{
	if (targetframe > serverframenum && demoReader)
	{
		CommandMessage msg(str( boost::format("skip start %d") %targetframe ), SERVER_PLAYER);
		Broadcast(boost::shared_ptr<const netcode::RawPacket>(msg.Pack()));
		// fast-read and send demo data
		while (serverframenum < targetframe && demoReader)
		{
			modGameTime = demoReader->GetNextReadTime()+0.1f; // skip time
			SendDemoData(true);
			if (serverframenum % 20 == 0 && UDPNet)
				UDPNet->Update(); // send some data (otherwise packets will grow too big)
		}
		CommandMessage msg2("skip end", SERVER_PLAYER);
		Broadcast(boost::shared_ptr<const netcode::RawPacket>(msg2.Pack()));

		if (UDPNet)
			UDPNet->Update();
		lastUpdate = SDL_GetTicks();
		isPaused = true;
	}
	else
	{
		// allready passed
	}
}

std::string CGameServer::GetPlayerNames(const std::vector<int>& indices) const
{
	std::string playerstring;
	std::vector<int>::const_iterator p = indices.begin();
	for (; p != indices.end(); ++p) {
		if (!playerstring.empty())
			playerstring += ", ";
		playerstring += players[*p].name;
	}
	return playerstring;
}

void CGameServer::SendDemoData(const bool skipping)
{
	netcode::RawPacket* buf = 0;
	while ( (buf = demoReader->GetData(modGameTime)) )
	{
		unsigned msgCode = buf->data[0];
		if (msgCode == NETMSG_NEWFRAME || msgCode == NETMSG_KEYFRAME)
		{
			// we can't use CreateNewFrame() here
			lastTick = SDL_GetTicks();
			serverframenum++;
#ifdef SYNCCHECK
			if (!skipping)
				outstandingSyncFrames.push_back(serverframenum);
			CheckSync();
#endif
			Broadcast(boost::shared_ptr<const RawPacket>(buf));
		}
		else if ( msgCode != NETMSG_GAMEDATA &&
						msgCode != NETMSG_SETPLAYERNUM &&
						msgCode != NETMSG_USER_SPEED &&
						msgCode != NETMSG_INTERNAL_SPEED &&
						msgCode != NETMSG_PAUSE) // dont send these from demo
		{
			if (msgCode == NETMSG_GAMEOVER)
				sentGameOverMsg = true;
			Broadcast(boost::shared_ptr<const RawPacket>(buf));
		}
	}

	if (demoReader->ReachedEnd()) {
		demoReader.reset();
		Message(DemoEnd);
		gameEndTime = SDL_GetTicks();
	}
}

void CGameServer::Broadcast(boost::shared_ptr<const netcode::RawPacket> packet)
{
	for (unsigned p = 0; p < players.size(); ++p)
	{
		if (players[p].link)
			players[p].link->SendData(packet);
	}
}

void CGameServer::Message(const std::string& message)
{
	Warning(message);
}

void CGameServer::Warning(const std::string& message)
{
	Broadcast(CBaseNetProtocol::Get().SendSystemMessage(SERVER_PLAYER, message));
	if (hostif)
		hostif->Message(message);
#if defined DEDICATED || defined DEBUG
	std::cout << message << std::endl;
#endif
}

void CGameServer::CheckSync()
{
#ifdef SYNCCHECK
	// Check sync
	std::deque<int>::iterator f = outstandingSyncFrames.begin();
	while (f != outstandingSyncFrames.end()) {
		std::vector<int> noSyncResponse;
		//maps incorrect checksum to players with that checksum
		std::map<unsigned, std::vector<int> > desyncGroups;
		bool bComplete = true;
		bool bGotCorrectChecksum = false;
		unsigned correctChecksum = 0;
		for (unsigned a = 0; a < players.size(); ++a) {
			if (!players[a].link)
				continue;
			std::map<int, unsigned>::iterator it = players[a].syncResponse.find(*f);
			if (it == players[a].syncResponse.end()) {
				if (*f >= serverframenum - SYNCCHECK_TIMEOUT)
					bComplete = false;
				else
					noSyncResponse.push_back(a);
			} else {
				if (!bGotCorrectChecksum) {
					bGotCorrectChecksum = true;
					correctChecksum = it->second;
				} else if (it->second != correctChecksum) {
					desyncGroups[it->second].push_back(a);
				}
			}
		}

		if (!noSyncResponse.empty()) {
			if (!syncWarningFrame || (*f - syncWarningFrame > SYNCCHECK_MSG_TIMEOUT)) {
				syncWarningFrame = *f;

				std::string players = GetPlayerNames(noSyncResponse);
				Warning(str(format(NoSyncResponse) %players %(*f)));
			}
		}

		// If anything's in it, we have a desync.
		// TODO take care of !bComplete case?
		// Should we start resync then immediately or wait for the missing packets (while paused)?
		if ( /*bComplete && */ !desyncGroups.empty()) {
			if (!syncErrorFrame || (*f - syncErrorFrame > SYNCCHECK_MSG_TIMEOUT)) {
				syncErrorFrame = *f;

				// TODO enable this when we have resync
				//serverNet->SendPause(SERVER_PLAYER, true);
#ifdef SYNCDEBUG
				CSyncDebugger::GetInstance()->ServerTriggerSyncErrorHandling(serverframenum);
				Broadcast(CBaseNetProtocol::Get().SendPause(gu->myPlayerNum, true));
				isPaused = true;
				Broadcast(CBaseNetProtocol::Get().SendSdCheckrequest(serverframenum));
#endif
				//For each group, output a message with list of playernames in it.
				// TODO this should be linked to the resync system so it can roundrobin
				// the resync checksum request packets to multiple clients in the same group.
				std::map<unsigned, std::vector<int> >::const_iterator g = desyncGroups.begin();
				for (; g != desyncGroups.end(); ++g) {
					std::string players = GetPlayerNames(g->second);
					Warning(str(format(SyncError) %players %(*f) %(g->first ^ correctChecksum)));
				}
			}
		}

		// Remove complete sets (for which all player's checksums have been received).
		if (bComplete) {
// 			if (*f >= serverframenum - SYNCCHECK_TIMEOUT)
// 				logOutput.Print("Succesfully purged outstanding sync frame %d from the deque", *f);
			for (unsigned a = 0; a < players.size(); ++a) {
				if (players[a].myState >= GameParticipant::DISCONNECTED)
					players[a].syncResponse.erase(*f);
			}
			f = outstandingSyncFrames.erase(f);
		} else
			++f;
	}
#else
	// Make it clear this build isn't suitable for release.
	if (!syncErrorFrame || (serverframenum - syncErrorFrame > SYNCCHECK_MSG_TIMEOUT)) {
		syncErrorFrame = serverframenum;
		Warning(NoSyncCheck);
	}
#endif
}

void CGameServer::Update()
{
	if (!isPaused && gameStartTime > 0)
	{
		modGameTime += float(SDL_GetTicks() - lastUpdate) * 0.001f * internalSpeed;
	}
	lastUpdate = SDL_GetTicks();

	if(lastPlayerInfo < (SDL_GetTicks() - playerInfoTime)){
		lastPlayerInfo = SDL_GetTicks();

		if (serverframenum > 0) {
			//send info about the players
			int curpos=0;
			int ping[MAX_PLAYERS];
			float cpu[MAX_PLAYERS];
			float refCpu=0.0f;
			for (unsigned a = 0; a < players.size(); ++a) {
				if (players[a].myState >= GameParticipant::INGAME) {
					Broadcast(CBaseNetProtocol::Get().SendPlayerInfo(a, players[a].cpuUsage, players[a].ping));
					if (players[a].cpuUsage > refCpu)
						refCpu = players[a].cpuUsage;
					cpu[curpos]=players[a].cpuUsage;
					ping[curpos]=players[a].ping;
					++curpos;
				}
			}

			medianCpu=0.0f;
			medianPing=0;
			if(enforceSpeed && curpos>0) {
				std::sort(cpu,cpu+curpos);
				std::sort(ping,ping+curpos);

				int midpos=curpos/2;
				medianCpu=cpu[midpos];
				medianPing=ping[midpos];
				if(midpos*2==curpos) {
					medianCpu=(medianCpu+cpu[midpos-1])/2.0f;
					medianPing=(medianPing+ping[midpos-1])/2;
				}
				refCpu=medianCpu;
			}

			if (refCpu > 0.0f) {
				// aim for 60% cpu usage if median is used as reference and 75% cpu usage if max is the reference
				float wantedCpu=enforceSpeed ? 0.6f+(1-internalSpeed/userSpeedFactor)*0.5f : 0.75f+(1-internalSpeed/userSpeedFactor)*0.5f;
				float newSpeed=internalSpeed*wantedCpu/refCpu;
//				float speedMod=1+wantedCpu-refCpu;
//				logOutput.Print("Speed REF %f MED %f WANT %f SPEEDM %f NSPEED %f",refCpu,medianCpu,wantedCpu,speedMod,newSpeed);
				newSpeed = (newSpeed+internalSpeed)*0.5f;
				newSpeed = std::max(newSpeed, enforceSpeed ? userSpeedFactor*0.8f : userSpeedFactor*0.5f);
				if(newSpeed>userSpeedFactor)
					newSpeed=userSpeedFactor;
				if(newSpeed<0.1f)
					newSpeed=0.1f;
				if(newSpeed!=internalSpeed)
					InternalSpeedChange(newSpeed);
			}
		}
	}

	if (!gameStartTime)
	{
		CheckForGameStart();
	}
	else if (serverframenum > 0 || demoReader)
	{
		CreateNewFrame(true, false);
		if (!sentGameOverMsg && !demoReader)
			CheckForGameEnd();
	}

	if (hostif)
	{
		std::string msg = hostif->GetChatMessage();

		if (!msg.empty())
		{
			if (msg.at(0) != '/') // normal chat message
			{
				GotChatMessage(ChatMessage(SERVER_PLAYER, ChatMessage::TO_EVERYONE, msg));
			}
			else if (msg.at(0) == '/' && msg.size() > 1 && msg.at(1) == '/') // chatmessage with prefixed '/'
			{
				GotChatMessage(ChatMessage(SERVER_PLAYER, ChatMessage::TO_EVERYONE, msg.substr(1)));
			}
			else if (msg.size() > 1) // command
			{
				Action buf(msg.substr(1));
				PushAction(buf);
			}
		}
	}

	if (SDL_GetTicks() > serverTimeout + serverStartTime || gameStartTime)
	{
		bool hasPlayers = false;
		for (unsigned i = 0; i < players.size(); ++i)
		{
			if (players[i].link)
			{
				hasPlayers = true;
				break;
			}
		}

		if (!hasPlayers)
		{
			Message(NoClientsExit);
			quitServer = true;
		}
	}
}

void CGameServer::ProcessPacket(const unsigned playernum, boost::shared_ptr<const netcode::RawPacket> packet)
{
	const unsigned char* inbuf = packet->data;
	const unsigned a = playernum;

	switch (inbuf[0]){
		case NETMSG_KEYFRAME:
			players[a].ping = serverframenum-*(int*)&inbuf[1];
			break;

		case NETMSG_PAUSE:
			if(inbuf[1]!=a){
				Warning(str(format(WrongPlayer) %(unsigned)inbuf[0] %a %(unsigned)inbuf[1]));
			} else {
				if (!inbuf[2])  // reset sync checker
					syncErrorFrame = 0;
				if(gamePausable || players[a].isLocal) // allow host to pause even if nopause is set
				{
					if(enforceSpeed && (players[a].cpuUsage - medianCpu > 0.25f || players[a].ping - medianPing > internalSpeed*GAME_SPEED/2)) {
						GotChatMessage(ChatMessage(a, a, "Pausing rejected (cpu load or ping is too high)"));
						break; // disallow pausing by players who cannot keep up gamespeed
					}
					timeLeft=0;
					if (isPaused != !!inbuf[2]) {
						isPaused = !isPaused;
					}
					Broadcast(CBaseNetProtocol::Get().SendPause(inbuf[1],inbuf[2]));
				}
			}
			break;

		case NETMSG_USER_SPEED: {
			unsigned char playerNum = inbuf[1];
			float speed = *((float*) &inbuf[2]);
			UserSpeedChange(speed, playerNum);
		} break;

		case NETMSG_CPU_USAGE:
			players[a].cpuUsage = *((float*)&inbuf[1]);
			break;

		case NETMSG_QUIT: {
			Message(str(format(PlayerLeft) %players[a].name %" normal quit"));
			Broadcast(CBaseNetProtocol::Get().SendPlayerLeft(a, 1));
			players[a].myState = GameParticipant::DISCONNECTED;
			players[a].link.reset();
			if (hostif)
			{
				hostif->SendPlayerLeft(a, 1);
			}
			break;
		}

		case NETMSG_PLAYERNAME: {
			unsigned playerNum = inbuf[2];
			if(playerNum!=a){
				Warning(str(format(WrongPlayer) %(unsigned)inbuf[0] %a %playerNum));
			} else {
				players[playerNum].name = (std::string)((char*)inbuf+3);
				players[playerNum].myState = GameParticipant::INGAME;
				Message(str(format(PlayerJoined) %players[playerNum].name));
				Broadcast(CBaseNetProtocol::Get().SendPlayerName(playerNum, players[playerNum].name));
				if (hostif)
				{
					hostif->SendPlayerJoined(playerNum, players[playerNum].name);
				}
			}
			break;
		}

		case NETMSG_CHAT: {
			ChatMessage msg(packet);
			if (msg.fromPlayer != a ) {
				Warning(str(format(WrongPlayer) %(unsigned)NETMSG_CHAT %a %(unsigned)msg.fromPlayer));
			} else {
				GotChatMessage(msg);
			}
			break;
		}
		case NETMSG_SYSTEMMSG:
			if(inbuf[2]!=a){
				Warning(str(format(WrongPlayer) %(unsigned)inbuf[0] %a %(unsigned)inbuf[2]));
			} else {
				Broadcast(CBaseNetProtocol::Get().SendSystemMessage(inbuf[2], (char*)(&inbuf[3])));
			}
			break;

		case NETMSG_STARTPOS:
			if(inbuf[1] != a){
				Warning(str(format(WrongPlayer) %(unsigned)inbuf[0] %a %(unsigned)inbuf[1]));
			}
			else if (setup->startPosType == CGameSetup::StartPos_ChooseInGame)
			{
				unsigned team = (unsigned)inbuf[2];
				if (teams[team])
				{
					teams[team]->startpos = SFloat3(*((float*)&inbuf[4]), *((float*)&inbuf[8]), *((float*)&inbuf[12]));
					if (inbuf[3] == 1)
						teams[team]->readyToStart = static_cast<bool>(inbuf[3]);
				}
				Broadcast(CBaseNetProtocol::Get().SendStartPos(inbuf[1],team, inbuf[3], *((float*)&inbuf[4]), *((float*)&inbuf[8]), *((float*)&inbuf[12]))); //forward data
				if (hostif)
				{
					hostif->SendPlayerReady(a, inbuf[3]);
				}
			}
			else
			{
				Warning(str(format(NoStartposChange) %a));
			}
			break;

		case NETMSG_COMMAND:
			if(inbuf[3]!=a){
				Warning(str(format(WrongPlayer) %(unsigned)inbuf[0] %a %(unsigned)inbuf[3]));
			} else {
				if (!demoReader)
					Broadcast(packet); //forward data
			}
			break;

		case NETMSG_SELECT:
			if(inbuf[3]!=a){
				Warning(str(format(WrongPlayer) %(unsigned)inbuf[0] %a %(unsigned)inbuf[3]));
			} else {
				if (!demoReader)
					Broadcast(packet); //forward data
			}
			break;

		case NETMSG_AICOMMAND: {
			if (inbuf[3] != a) {
				Warning(str(format(WrongPlayer) %(unsigned) inbuf[0]  %a  %(unsigned) inbuf[3]));
			}
			else if (noHelperAIs) {
				Warning(str(format(NoHelperAI) %players[a].name %a));
			}
			else if (!demoReader) {
				Broadcast(packet); //forward data
			}
		} break;

		case NETMSG_AICOMMANDS: {
			if (inbuf[3] != a) {
				Warning(str(format(WrongPlayer) %(unsigned) inbuf[0]  %a  %(unsigned) inbuf[3]));
			}
			else if (noHelperAIs) {
				Warning(str(format(NoHelperAI) %players[a].name %a));
			}
			else if (!demoReader) {
				Broadcast(packet); //forward data
			}
		} break;

		case NETMSG_AISHARE: {
			if (inbuf[3] != a) {
				Warning(str(format(WrongPlayer) %(unsigned) inbuf[0]  %a  %(unsigned) inbuf[3]));
			} else if (noHelperAIs) {
				Warning(str(format(NoHelperAI) %players[a].name %a));
			} else if (!demoReader) {
				Broadcast(packet); //forward data
			}
		} break;

		case NETMSG_LUAMSG:
			if(inbuf[3]!=a){
				Warning(str(format(WrongPlayer) %(unsigned)inbuf[0] %a %(unsigned)inbuf[3]));
			}
			else if (!demoReader) {
				Broadcast(packet); //forward data
			}
			break;

		case NETMSG_SYNCRESPONSE:
#ifdef SYNCCHECK
			if(inbuf[1]!=a){
				Warning(str(format(WrongPlayer) %(unsigned)inbuf[0] %a %(unsigned)inbuf[1]));
			} else {
				int frameNum = *(int*)&inbuf[2];
				if (outstandingSyncFrames.empty() || frameNum >= outstandingSyncFrames.front())
					players[a].syncResponse[frameNum] = *(unsigned*)&inbuf[6];
				else if (serverframenum - delayedSyncResponseFrame > SYNCCHECK_MSG_TIMEOUT) {
					delayedSyncResponseFrame = serverframenum;
					Warning(str(format(DelayedSyncResponse) %players[a].name %frameNum %serverframenum));
				}
				// update players' ping (if !defined(SYNCCHECK) this is done in NETMSG_KEYFRAME)
				players[a].ping = serverframenum - frameNum;
			}
#endif
			break;

		case NETMSG_SHARE:
			if(inbuf[1]!=a){
				Warning(str(format(WrongPlayer) %(unsigned)inbuf[0] %a %(unsigned)inbuf[1]));
			} else {
				if (!demoReader)
					Broadcast(CBaseNetProtocol::Get().SendShare(inbuf[1], inbuf[2], inbuf[3], *((float*)&inbuf[4]), *((float*)&inbuf[8])));
			}
			break;

		case NETMSG_SETSHARE:
			if(inbuf[1]!= a){
				Warning(str(format(WrongPlayer) %(unsigned)inbuf[0] %a %(unsigned)inbuf[1]));
			} else {
				if (!demoReader)
					Broadcast(CBaseNetProtocol::Get().SendSetShare(inbuf[1], inbuf[2], *((float*)&inbuf[3]), *((float*)&inbuf[7])));
			}
			break;

		case NETMSG_PLAYERSTAT:
			if(inbuf[1]!=a){
				Warning(str(format(WrongPlayer) %(unsigned)inbuf[0] %a %(unsigned)inbuf[1]));
			} else {
				Broadcast(packet); //forward data
			}
			break;

		case NETMSG_MAPDRAW:
			Broadcast(packet); //forward data
			break;

#ifdef DIRECT_CONTROL_ALLOWED
		case NETMSG_DIRECT_CONTROL:
			if(inbuf[1]!=a){
				Warning(str(format(WrongPlayer) %(unsigned)inbuf[0] %a %(unsigned)inbuf[1]));
			} else {
				if (!demoReader)
					Broadcast(CBaseNetProtocol::Get().SendDirectControl(inbuf[1]));
			}
			break;

		case NETMSG_DC_UPDATE:
			if(inbuf[1]!=a){
				Warning(str(format(WrongPlayer) %(unsigned)inbuf[0] %a %(unsigned)inbuf[1]));
			} else {
				if (!demoReader)
					Broadcast(CBaseNetProtocol::Get().SendDirectControlUpdate(inbuf[1], inbuf[2], *((short*)&inbuf[3]), *((short*)&inbuf[5])));
			}
			break;
#endif

		case NETMSG_STARTPLAYING:
		{
			if (players[a].isLocal && !gameStartTime)
				CheckForGameStart(true);
			break;
		}
		case NETMSG_TEAM:
		{
						//TODO update players[] and teams[] and send all to hostif
			const unsigned player = (unsigned)inbuf[1];
			if (player != a)
			{
				Warning(str(format(WrongPlayer) %(unsigned)inbuf[0] %a %(unsigned)player));
			}
			else
			{
				const unsigned action = inbuf[2];
				const unsigned fromTeam = players[player].team;
				unsigned numPlayersInTeam = 0;
				for (unsigned a = 0; a < players.size(); ++a)
					if (players[a].team == fromTeam)
						++numPlayersInTeam;

				switch (action)
				{
					case TEAMMSG_GIVEAWAY: {
						const unsigned toTeam = inbuf[3];
						Broadcast(CBaseNetProtocol::Get().SendGiveAwayEverything(player, toTeam));
						if (numPlayersInTeam <= 1 && teams[fromTeam])
						{
							teams[fromTeam].reset();
						}
						players[player].team = 0;
						players[player].spectator = true;
						if (hostif) hostif->SendPlayerDefeated(player);
						break;
					}
					case TEAMMSG_RESIGN: {
						Broadcast(CBaseNetProtocol::Get().SendResign(player));
						players[player].team = 0;
						players[player].spectator = true;
						if (hostif) hostif->SendPlayerDefeated(player);
						break;
					}
					case TEAMMSG_JOIN_TEAM: {
						unsigned newTeam = inbuf[3];
						if (cheating)
						{
							Broadcast(CBaseNetProtocol::Get().SendJoinTeam(player, newTeam));
							players[player].team = newTeam;
							if (!teams[newTeam])
								teams[newTeam].reset(new GameTeam);
						}
						else
						{
							Warning(str(format(NoTeamChange) %players[player].name %player));
						}
						break;
					}
					case TEAMMSG_TEAM_DIED: { // don't send to clients, they don't need it
						unsigned char team = inbuf[3];
#ifndef DEDICATED
						if (teams[team] && players[player].isLocal) // currently only host is allowed
#else
						if (teams[team])
#endif
						{
							teams[team].reset();
							for (unsigned i = 0; i < players.size(); ++i)
							{
								if (players[i].team == team)
								{
									players[i].team = 0;
									players[i].spectator = true;
									if (hostif) hostif->SendPlayerDefeated(i);
								}
							}
						}
						break;
					}
					default: {
						Warning(str(format(UnknownTeammsg) %action %player));
					}
				}
				break;
			}
		}
		case NETMSG_ALLIANCE: {
			const unsigned char player = inbuf[1];
			const unsigned char whichAllyTeam = inbuf[2];
			const unsigned char allied = inbuf[3];
			if (!setup->fixedAllies)
			{
				Broadcast(CBaseNetProtocol::Get().SendSetAllied(player, whichAllyTeam, allied));
			}
			else
			{ // not allowed
			}
			break;
		}
		case NETMSG_CCOMMAND: {
			CommandMessage msg(packet);
			if (msg.player == a)
			{
				if ((commandBlacklist.find(msg.action.command) != commandBlacklist.end()) && players[a].isLocal)
				{
								// command is restricted to server but player is allowed to execute it
					PushAction(msg.action);
				}
				else if (commandBlacklist.find(msg.action.command) == commandBlacklist.end())
				{
								// command is save
					Broadcast(packet);
				}
				else
				{
								// hack!
					Warning(str(boost::format(CommandNotAllowed) %msg.player %msg.action.command.c_str()));
				}
			}
			break;
		}

					// CGameServer should never get these messages
		case NETMSG_GAMEID:
		case NETMSG_INTERNAL_SPEED:
		case NETMSG_ATTEMPTCONNECT:
		case NETMSG_GAMEDATA:
		case NETMSG_RANDSEED:
#ifdef DEBUG
			Warning(str(format(UnknownNetmsg) %(unsigned)inbuf[0] %a));
#endif
			break;
#ifdef SYNCDEBUG
		case NETMSG_SD_CHKRESPONSE:
		case NETMSG_SD_BLKRESPONSE:
			CSyncDebugger::GetInstance()->ServerReceived(inbuf);
			break;
		case NETMSG_SD_CHKREQUEST:
		case NETMSG_SD_BLKREQUEST:
		case NETMSG_SD_RESET:
			Broadcast(packet);
			break;
#endif
		default:
		{
			Warning(str(format(UnknownNetmsg) %(unsigned)inbuf[0] %a));
		}
		break;
	}
}

void CGameServer::ServerReadNet()
{
	// handle new connections
	while (UDPNet && UDPNet->HasIncomingConnections())
	{
		boost::shared_ptr<netcode::UDPConnection> prev = UDPNet->PreviewConnection().lock();
		boost::shared_ptr<const RawPacket> packet = prev->GetData();

		if (packet && packet->length >= 3 && packet->data[0] == NETMSG_ATTEMPTCONNECT)
		{
			netcode::UnpackPacket msg(packet, 3);
			std::string name, version;
			msg >> name;
			msg >> version;
			BindConnection(name, version, false, UDPNet->AcceptConnection());
		}
		else
		{
			if (packet && packet->length >= 3) {
				Warning(str(format(ConnectionReject) %packet->data[0] %packet->data[2] %packet->length));
			}
			else {
				Warning("Connection attempt rejected: Packet too short");
			}
			UDPNet->RejectConnection();
		}
	}

	for(unsigned a=0; (int)a < players.size(); a++)
	{
		if (!players[a].link)
			continue; // player not connected
		if (players[a].link->CheckTimeout())
		{
			Message(str(format(PlayerLeft) %players[a].name %" timeout")); //this must happen BEFORE the reset!
			players[a].myState = GameParticipant::DISCONNECTED;
			players[a].link.reset();
			Broadcast(CBaseNetProtocol::Get().SendPlayerLeft(a, 0));
			if (hostif)
			{
				hostif->SendPlayerLeft(a, 0);
			}
			continue;
		}

		boost::shared_ptr<const RawPacket> packet;
		while (players[a].link && (packet = players[a].link->GetData()))
		{
			ProcessPacket(a, packet);
		}
	}

#ifdef SYNCDEBUG
	CSyncDebugger::GetInstance()->ServerHandlePendingBlockRequests();
#endif
}

/** @brief Generate a unique game identifier and sent it to all clients. */
void CGameServer::GenerateAndSendGameID()
{
	// This is where we'll store the ID temporarily.
	union {
		unsigned char charArray[16];
		unsigned int intArray[4];
	} gameID;

	// First and second dword are time based (current time and load time).
	gameID.intArray[0] = (unsigned) time(NULL);
	for (int i = 4; i < 12; ++i)
		gameID.charArray[i] = rng();

	// Third dword is CRC of setupText (if there is a setup)
	// or pseudo random bytes (if there is no setup)
	CRC crc;
	crc.Update(setup->gameSetupText.c_str(), setup->gameSetupText.length());
	gameID.intArray[2] = crc.GetDigest();

	CRC entropy;
	entropy.Update(lastTick);
	gameID.intArray[3] = entropy.GetDigest();

	Broadcast(CBaseNetProtocol::Get().SendGameID(gameID.charArray));
}

void CGameServer::CheckForGameStart(bool forced)
{
	assert(!gameStartTime);
	bool allReady = true;

#ifdef DEDICATED
	// Lobby-protocol doesn't support creating games without players inside
	// so in dedicated mode there will always be the host-player in the script
	// which doesn't exist and will never join, so skip it in this case
	for (int a = std::max(setup->numDemoPlayers,1); a < players.size(); a++)
#else
	for (int a = setup->numDemoPlayers; a < players.size(); a++)
#endif
	{
		if (players[a].myState < GameParticipant::INGAME) {
			allReady = false;
			break;
		} else if (teams[players[a].team] && !teams[players[a].team]->readyToStart && !demoReader)
		{
			allReady = false;
			break;
		}
	}

	if (allReady || forced)
	{
		if (readyTime == 0) {
			readyTime = SDL_GetTicks();
			rng.Seed(readyTime);
			Broadcast(CBaseNetProtocol::Get().SendStartPlaying(GameStartDelay));
		}
	}
	if (readyTime && (SDL_GetTicks() - readyTime) > GameStartDelay)
	{
		StartGame();
	}
}

void CGameServer::StartGame()
{
	gameStartTime = SDL_GetTicks();

	if (UDPNet)
		UDPNet->Listen(false); // don't accept new connections

	// make sure initial game speed is within allowed range and sent a new speed if not
	UserSpeedChange(userSpeedFactor, SERVER_PLAYER);

	if (demoReader) {
		// the client told us to start a demo
		// no need to send startpos and startplaying since its in the demo
		Message(DemoStart);
		return;
	}

	GenerateAndSendGameID();
	for (int a = 0; a < setup->numTeams; ++a)
	{
		if (teams[a]) // its a player
			Broadcast(CBaseNetProtocol::Get().SendStartPos(SERVER_PLAYER, a, 1, teams[a]->startpos.x, teams[a]->startpos.y, teams[a]->startpos.z));
		else // maybe an AI?
			Broadcast(CBaseNetProtocol::Get().SendStartPos(SERVER_PLAYER, a, 1, setup->teamStartingData[a].startPos.x, setup->teamStartingData[a].startPos.y, setup->teamStartingData[a].startPos.z));
	}

	Broadcast(CBaseNetProtocol::Get().SendRandSeed(rng()));
	Broadcast(CBaseNetProtocol::Get().SendStartPlaying(0));
	if (hostif)
	{
		hostif->SendStartPlaying();
	}
	timeLeft=0;
	lastTick = SDL_GetTicks()-1;
	CreateNewFrame(true, false);
}

void CGameServer::SetGamePausable(const bool arg)
{
	gamePausable = arg;
}

void CGameServer::PushAction(const Action& action)
{
	boost::recursive_mutex::scoped_lock scoped_lock(gameServerMutex);
	if (action.command == "kickbynum")
	{
		if (!action.extra.empty())
		{
			const int playerNum = atoi(action.extra.c_str());
			KickPlayer(playerNum);
		}
	}
	else if (action.command == "kick")
	{
		if (!action.extra.empty())
		{
			std::string name = action.extra;
			StringToLowerInPlace(name);
			for (unsigned a=0; a < players.size();++a)
			{
				std::string playerLower = StringToLower(players[a].name);
				if (playerLower.find(name)==0)
				{	//can kick on substrings of name
					if (!players[a].isLocal) // don't kick host
						KickPlayer(a);
				}
			}
		}
	}
	else if (action.command == "nopause")
	{
		SetBoolArg(gamePausable, action.extra);
	}
	else if (action.command == "nohelp")
	{
		SetBoolArg(noHelperAIs, action.extra);
		// sent it because clients have to do stuff when this changes
		CommandMessage msg(action, SERVER_PLAYER);
		Broadcast(boost::shared_ptr<const RawPacket>(msg.Pack()));
	}
	else if (action.command == "setmaxspeed" && !action.extra.empty())
	{
		float newUserSpeed = std::max(static_cast<float>(atof(action.extra.c_str())), minUserSpeed);
		if (newUserSpeed > 0.2)
		{
			maxUserSpeed = newUserSpeed;
			UserSpeedChange(userSpeedFactor, SERVER_PLAYER);
		}
	}
	else if (action.command == "setminspeed" && !action.extra.empty())
	{
		minUserSpeed = std::min(static_cast<float>(atof(action.extra.c_str())), maxUserSpeed);
		UserSpeedChange(userSpeedFactor, SERVER_PLAYER);
	}
	else if (action.command == "forcestart")
	{
		if (!gameStartTime)
			CheckForGameStart(true);
	}
	else if (action.command == "skip")
	{
		if (demoReader && serverframenum > 1)
		{
			const std::string timeStr = action.extra;
			int endFrame;
			// parse the skip time
			if (timeStr[0] == 'f') {        // skip to frame
				endFrame = atoi(timeStr.c_str() + 1);
			} else if (timeStr[0] == '+') { // relative time
				endFrame = serverframenum + (GAME_SPEED * atoi(timeStr.c_str() + 1));
			} else {                        // absolute time
				endFrame = GAME_SPEED * atoi(timeStr.c_str());
			}
			SkipTo(endFrame);
		}
	}
	else if (action.command == "cheat")
	{
		SetBoolArg(cheating, action.extra);
		CommandMessage msg(action, SERVER_PLAYER);
		Broadcast(boost::shared_ptr<const RawPacket>(msg.Pack()));
	}
	else if (action.command == "singlestep")
	{
		if (isPaused && !demoReader)
			gameServer->CreateNewFrame(true, true);
	}
#ifdef DEDICATED // we already have a quit command in the client
	else if (action.command == "kill")
	{
		quitServer = true;
	}
#endif
	else
	{
		// only forward to players (send over network)
		CommandMessage msg(action, SERVER_PLAYER);
		Broadcast(boost::shared_ptr<const RawPacket>(msg.Pack()));
	}
}

bool CGameServer::HasFinished() const
{
	boost::recursive_mutex::scoped_lock scoped_lock(gameServerMutex);
	return quitServer;
}

void CGameServer::CheckForGameEnd()
{
	if (gameEndTime > 0) {
		if (gameEndTime < SDL_GetTicks() - 2000) {
			Message(GameEnd);
			Broadcast(CBaseNetProtocol::Get().SendGameOver());
			if (hostif) {
				hostif->SendGameOver();
			}
			sentGameOverMsg = true;
		}
		return;
	}

	int numActiveAllyTeams = 0;
	int numActiveTeams[MAX_TEAMS]; // active teams per ally team
	memset(numActiveTeams, 0, sizeof(numActiveTeams));

#ifndef DEDICATED
	for (int a = 0; a < teamHandler->ActiveTeams(); ++a)
	{
		bool hasPlayer = false;
		for (int b = 0; b < playerHandler->ActivePlayers(); ++b) {
			if (playerHandler->Player(b)->active && playerHandler->Player(b)->team == static_cast<int>(a) && !playerHandler->Player(b)->spectator) {
				hasPlayer = true;
			}
		}
<<<<<<< HEAD
		if (!teamHandler->Team(a)->skirmishAIKey.IsUnspecified()) // is not empty?
=======
		if (teamHandler->Team(a)->isAI)
>>>>>>> 7943d188
			hasPlayer = true;

		if (!teamHandler->Team(a)->isDead && !teamHandler->Team(a)->gaia && hasPlayer)
			++numActiveTeams[teamHandler->AllyTeam(a)];
	}

	for (int a = 0; a < teamHandler->ActiveAllyTeams(); ++a)
		if (numActiveTeams[a] != 0)
			++numActiveAllyTeams;
#else
	for (int a = 0; a < setup->numTeams; ++a)
	{
		bool hasPlayer = false;
		for (unsigned b = 0; b < players.size(); ++b) {
			if (!players[b].spectator && players[b].team == a) {
				hasPlayer = true;
			}
		}
<<<<<<< HEAD
		//if (!setup->teamStartingData[a].skirmishAIShortName.empty())
		const SkirmishAIData* sad = setup->GetSkirmishAIDataForTeam(a);
		if (sad != NULL && !(sad->isLuaAI))
=======
		if (!setup->teamStartingData[a].aiDll.empty())
>>>>>>> 7943d188
		{
			++numActiveTeams[setup->teamStartingData[a].teamAllyteam];
			continue;
		}

		if (teams[a] && hasPlayer)
			++numActiveTeams[teams[a]->allyTeam];
	}

	for (int a = 0; a < MAX_TEAMS; ++a)
		if (numActiveTeams[a] != 0)
			++numActiveAllyTeams;
#endif
	if (numActiveAllyTeams <= 1)
	{
		gameEndTime=SDL_GetTicks();
		Broadcast(CBaseNetProtocol::Get().SendSendPlayerStat());
	}
}

void CGameServer::CreateNewFrame(bool fromServerThread, bool fixedFrameTime)
{
	if (!demoReader) // use NEWFRAME_MSGes from demo otherwise
	{
#if (BOOST_VERSION >= 103500)
		if (!fromServerThread)
			boost::recursive_mutex::scoped_lock scoped_lock(gameServerMutex, boost::defer_lock);
		else
			boost::recursive_mutex::scoped_lock scoped_lock(gameServerMutex);
#else
		boost::recursive_mutex::scoped_lock scoped_lock(gameServerMutex,!fromServerThread);
#endif
		CheckSync();
		int newFrames = 1;

		if(!fixedFrameTime){
			unsigned currentTick = SDL_GetTicks();
			unsigned timeElapsed = currentTick - lastTick;
			if (timeElapsed>200) {
				timeElapsed=200;
			}

#ifdef DEBUG
			if(gameClientUpdated){
				gameClientUpdated=false;
			}
#endif

			timeLeft += GAME_SPEED * internalSpeed * float(timeElapsed) / 1000.0f;
			lastTick=currentTick;
			newFrames = (timeLeft > 0)? int(ceil(timeLeft)): 0;
			timeLeft -= newFrames;
		}

		bool rec = false;
#ifndef NO_AVI
		rec = game && game->creatingVideo;
#endif
		bool normalFrame = !isPaused && !rec;
		bool videoFrame = !isPaused && fixedFrameTime;
		bool singleStep = fixedFrameTime && !rec;

		if(normalFrame || videoFrame || singleStep){
			for(int i=0; i < newFrames; ++i){
				assert(!demoReader);
				++serverframenum;
				//Send out new frame messages.
				if (0 == (serverframenum % serverKeyframeIntervall))
					Broadcast(CBaseNetProtocol::Get().SendKeyFrame(serverframenum));
				else
					Broadcast(CBaseNetProtocol::Get().SendNewFrame());
#ifdef SYNCCHECK
				outstandingSyncFrames.push_back(serverframenum);
#endif
			}
		}
	}
	else
	{
		CheckSync();
		SendDemoData();
	}
}

void CGameServer::UpdateLoop()
{
	while (!quitServer)
	{
		bool hasData = false;
		if (hasLocalClient || !UDPNet)
		{
			SDL_Delay(10); // don't take 100% cpu time
			hasData = true;
		}
		else
		{
			assert(UDPNet);
			hasData = UDPNet->HasIncomingData(10); // may block up to 10 ms if there is no data (don't need a lock)
		}

		if (UDPNet)
			UDPNet->Update();

		boost::recursive_mutex::scoped_lock scoped_lock(gameServerMutex);
		if (hasData)
			ServerReadNet(); // new data arrived, we may have new packets
		Update();
	}
	if (hostif)
		hostif->SendQuit();
	Broadcast(CBaseNetProtocol::Get().SendQuit());
}

bool CGameServer::WaitsOnCon() const
{
	return (UDPNet && UDPNet->Listen());
}

bool CGameServer::GameHasStarted() const
{
	return (gameStartTime>0);
}

void CGameServer::KickPlayer(const int playerNum)
{
	if (players[playerNum].link) // only kick connected players
	{
		Message(str(format(PlayerLeft) %playerNum %"kicked"));
		Broadcast(CBaseNetProtocol::Get().SendPlayerLeft(playerNum, 2));
		players[playerNum].link->SendData(CBaseNetProtocol::Get().SendQuit());
		players[playerNum].link.reset();
		players[playerNum].myState = GameParticipant::DISCONNECTED;
		if (hostif)
		{
			hostif->SendPlayerLeft(playerNum, 2);
		}
	}
	else
		Message(str( format("Attempt to kick player $d who is not connected") %playerNum ));
}

unsigned CGameServer::BindConnection(const std::string& name, const std::string& version, bool isLocal, boost::shared_ptr<netcode::CConnection> link)
{
	unsigned hisNewNumber = 0;
	bool found = false;

	unsigned startnum;
	if (demoReader)
		 startnum = (unsigned)demoReader->GetFileHeader().maxPlayerNum+1;
	else
		startnum = 0;

	for (unsigned i = startnum; i < players.size(); ++i)
	{
		if (name == players[i].name)
		{
			if (players[i].myState == GameParticipant::UNCONNECTED || players[i].myState == GameParticipant::DISCONNECTED)
			{
				hisNewNumber = i;
				found = true;
				break;
			}
			else
			{
				Message(str(format("Player %s is already ingame") %name));
			}
		}
	}

	if (hisNewNumber >= players.size())
	{
		if (demoReader)
		{
			GameParticipant buf;
			buf.isFromDemo = false;
			buf.name = name;
			buf.spectator = true;
			buf.team = 0;
			players.push_back(buf);
		}
		else
		{
			// player not found
			Message(str(format("Player %s not found, rejecting connection attempt") %name));
			return 0;
		}
	}

	players[hisNewNumber].link = link;
	players[hisNewNumber].isLocal = isLocal;

	link->SendData(boost::shared_ptr<const RawPacket>(gameData->Pack()));
	link->SendData(CBaseNetProtocol::Get().SendSetPlayerNum((unsigned char)hisNewNumber));

	for (unsigned a = 0; a < players.size(); ++a) {
		if(players[a].myState >= GameParticipant::INGAME)
			Broadcast(CBaseNetProtocol::Get().SendPlayerName(a, players[a].name));
	}

	if (!demoReader || setup->demoName.empty()) // gamesetup from demo?
	{
		unsigned hisTeam = setup->playerStartingData[hisNewNumber].team;
		if (!teams[hisTeam]) // create new team
		{
			teams[hisTeam].reset(new GameTeam());
			teams[hisTeam]->startpos = setup->teamStartingData[hisTeam].startPos;
			teams[hisTeam]->readyToStart = (setup->startPosType != CGameSetup::StartPos_ChooseInGame);
			teams[hisTeam]->allyTeam = setup->teamStartingData[hisTeam].teamAllyteam;
		}
		players[hisNewNumber].team = hisTeam;
		if (!setup->playerStartingData[hisNewNumber].spectator)
			Broadcast(CBaseNetProtocol::Get().SendJoinTeam(hisNewNumber, hisTeam));
		for (int a = 0; a < MAX_TEAMS; ++a)
		{
			if (teams[a])
				Broadcast(CBaseNetProtocol::Get().SendStartPos(SERVER_PLAYER, a, teams[a]->readyToStart, teams[a]->startpos.x, teams[a]->startpos.y, teams[a]->startpos.z));
		}
	}

	Message(str(format(NewConnection) %name %hisNewNumber %version));

	link->Flush(true);
	return hisNewNumber;
}

void CGameServer::GotChatMessage(const ChatMessage& msg)
{
	Broadcast(boost::shared_ptr<const RawPacket>(msg.Pack()));
	if (hostif && msg.fromPlayer != SERVER_PLAYER) {
		// don't echo packets to autohost
		hostif->SendPlayerChat(msg.fromPlayer, msg.destination,  msg.msg);
	}
}

void CGameServer::InternalSpeedChange(float newSpeed)
{
	if (internalSpeed == newSpeed)
		; //TODO some error here
	Broadcast(CBaseNetProtocol::Get().SendInternalSpeed(newSpeed));
	internalSpeed = newSpeed;
}

void CGameServer::UserSpeedChange(float newSpeed, int player)
{
	if(enforceSpeed && player!=SERVER_PLAYER && (players[player].cpuUsage - medianCpu > 0.25f || players[player].ping - medianPing > internalSpeed*GAME_SPEED/2)) {
		GotChatMessage(ChatMessage(player, player, "Speed change rejected (cpu load or ping is too high)"));
		return; // disallow speed change by players who cannot keep up gamespeed
	}

	newSpeed = std::min(maxUserSpeed, std::max(newSpeed, minUserSpeed));

	if (userSpeedFactor != newSpeed)
	{
		if (internalSpeed > newSpeed || internalSpeed == userSpeedFactor) // insta-raise speed when not slowed down
			InternalSpeedChange(newSpeed);

		Broadcast(CBaseNetProtocol::Get().SendUserSpeed(player, newSpeed));
		userSpeedFactor = newSpeed;
	}
}

void CGameServer::RestrictedAction(const std::string& action)
{
	RegisterAction(action);
	commandBlacklist.insert(action);
}

<|MERGE_RESOLUTION|>--- conflicted
+++ resolved
@@ -18,10 +18,7 @@
 #include <stdlib.h> // why is this here?
 
 #include "mmgr.h"
-<<<<<<< HEAD
 #include "ExternalAI/SkirmishAIKey.h"
-=======
->>>>>>> 7943d188
 
 #include "GameServer.h"
 
@@ -48,15 +45,12 @@
 #include "ConfigHandler.h"
 #include "FileSystem/CRC.h"
 #include "Player.h"
-<<<<<<< HEAD
 // This undef is needed, as somewhere there is a type interface specifyed,
 // which we need not!
 // (would cause problems in ExternalAI/Interface/SAIInterfaceLibrary.h)
 #ifdef interface
 	#undef interface
 #endif
-=======
->>>>>>> 7943d188
 #include "Sim/Misc/GlobalSynced.h"
 #include "Sim/Misc/TeamHandler.h"
 #include "Server/MsgStrings.h"
@@ -1223,11 +1217,7 @@
 				hasPlayer = true;
 			}
 		}
-<<<<<<< HEAD
 		if (!teamHandler->Team(a)->skirmishAIKey.IsUnspecified()) // is not empty?
-=======
-		if (teamHandler->Team(a)->isAI)
->>>>>>> 7943d188
 			hasPlayer = true;
 
 		if (!teamHandler->Team(a)->isDead && !teamHandler->Team(a)->gaia && hasPlayer)
@@ -1246,13 +1236,8 @@
 				hasPlayer = true;
 			}
 		}
-<<<<<<< HEAD
-		//if (!setup->teamStartingData[a].skirmishAIShortName.empty())
 		const SkirmishAIData* sad = setup->GetSkirmishAIDataForTeam(a);
 		if (sad != NULL && !(sad->isLuaAI))
-=======
-		if (!setup->teamStartingData[a].aiDll.empty())
->>>>>>> 7943d188
 		{
 			++numActiveTeams[setup->teamStartingData[a].teamAllyteam];
 			continue;
