--- conflicted
+++ resolved
@@ -1811,58 +1811,44 @@
 };
 
 
-<<<<<<< HEAD
-	else if (cmd == "showpathtraversability") {
-		gd->TogglePathTexture(CBaseGroundDrawer::drawPathTraversability);
-	}
-	else if (cmd == "showpathheat") {
-		if (gs->cheatEnabled) {
-			gd->TogglePathTexture(CBaseGroundDrawer::drawPathHeat);
-		}
-	}
-	else if (cmd == "showpathflow") {
-		if (gs->cheatEnabled) {
-			gd->TogglePathTexture(CBaseGroundDrawer::drawPathFlow);
-		}
-	}
-	else if (cmd == "showpathcost") {
-		if (gs->cheatEnabled) {
-			gd->TogglePathTexture(CBaseGroundDrawer::drawPathCost);
-		}
-=======
 
 class ShowPathTraversabilityActionExecutor : public IUnsyncedActionExecutor {
 public:
 	ShowPathTraversabilityActionExecutor() : IUnsyncedActionExecutor("ShowPathTraversability",
-			"Enable rendering of the auxiliary traversability-map (slope-map) overlay") {}
-
-	void Execute(const UnsyncedAction& action) const {
-		readmap->GetGroundDrawer()->TogglePathTraversabilityTexture();
-	}
-};
-
-
+			"Enable rendering of the path traversability-map overlay") {}
+
+	void Execute(const UnsyncedAction& action) const {
+		readmap->GetGroundDrawer()->TogglePathTexture(CBaseGroundDrawer::drawPathTraversability);
+	}
+};
 
 class ShowPathHeatActionExecutor : public IUnsyncedActionExecutor {
 public:
 	ShowPathHeatActionExecutor() : IUnsyncedActionExecutor("ShowPathHeat",
-			"Enable/Disable rendering of the path heat map overlay", true) {}
-
-	void Execute(const UnsyncedAction& action) const {
-		readmap->GetGroundDrawer()->TogglePathHeatTexture();
-	}
-};
-
-
+			"Enable/Disable rendering of the path heat-map overlay", true) {}
+
+	void Execute(const UnsyncedAction& action) const {
+		readmap->GetGroundDrawer()->TogglePathTexture(CBaseGroundDrawer::drawPathHeat);
+	}
+};
+
+class ShowPathFlowActionExecutor : public IUnsyncedActionExecutor {
+public:
+	ShowPathFlowActionExecutor() : IUnsyncedActionExecutor("ShowPathFlow",
+			"Enable/Disable rendering of the path flow-map overlay", true) {}
+
+	void Execute(const UnsyncedAction& action) const {
+		readmap->GetGroundDrawer()->TogglePathTexture(CBaseGroundDrawer::drawPathFlow);
+	}
+};
 
 class ShowPathCostActionExecutor : public IUnsyncedActionExecutor {
 public:
 	ShowPathCostActionExecutor() : IUnsyncedActionExecutor("ShowPathCost",
-			"Enable rendering of the path costs map overlay", true) {}
-
-	void Execute(const UnsyncedAction& action) const {
-		readmap->GetGroundDrawer()->TogglePathCostTexture();
->>>>>>> 9fcc9433
+			"Enable rendering of the path cost-map overlay", true) {}
+
+	void Execute(const UnsyncedAction& action) const {
+		readmap->GetGroundDrawer()->TogglePathTexture(CBaseGroundDrawer::drawPathCost);
 	}
 };
 
@@ -1873,14 +1859,8 @@
 	ToggleLOSActionExecutor() : IUnsyncedActionExecutor("ToggleLOS",
 			"Enable rendering of the auxiliary LOS-map overlay") {}
 
-<<<<<<< HEAD
-
-	else if (cmd == "togglelos") {
-		gd->ToggleLosTexture();
-=======
 	void Execute(const UnsyncedAction& action) const {
 		readmap->GetGroundDrawer()->ToggleLosTexture();
->>>>>>> 9fcc9433
 	}
 };
 
@@ -3131,6 +3111,7 @@
 	AddActionExecutor(new ShowMetalMapActionExecutor());
 	AddActionExecutor(new ShowPathTraversabilityActionExecutor());
 	AddActionExecutor(new ShowPathHeatActionExecutor());
+	AddActionExecutor(new ShowPathFlowActionExecutor());
 	AddActionExecutor(new ShowPathCostActionExecutor());
 	AddActionExecutor(new ToggleLOSActionExecutor());
 	AddActionExecutor(new ShareDialogActionExecutor());
