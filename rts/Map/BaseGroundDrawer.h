/* This file is part of the Spring engine (GPL v2 or later), see LICENSE.html */

#ifndef __BASE_GROUND_DRAWER_H__
#define __BASE_GROUND_DRAWER_H__

#include <map>
#include "Rendering/GL/myGL.h"
#include "Rendering/GL/LightHandler.h"
#include "Rendering/GL/PBO.h"
#include "float3.h"

class CMetalMap;
class CHeightLinePalette;

class CBaseGroundDrawer
{
public:
	enum {
		COLOR_R = 2,
		COLOR_G = 1,
		COLOR_B = 0,
		COLOR_A = 3,
	};
	enum BaseGroundDrawMode {
		drawNormal,
		drawLos,
		drawMetal,
		drawHeight,
		drawPathTraversability,
		drawPathHeat,
		drawPathCost,
	};

	CBaseGroundDrawer(void);
	virtual ~CBaseGroundDrawer(void);

	virtual void Draw(bool drawWaterReflection = false, bool drawUnitReflection = false) = 0;
	virtual void DrawShadowPass(void);

	virtual void SetupBaseDrawPass(void) {}
	virtual void SetupReflDrawPass(void) {}
	virtual void SetupRefrDrawPass(void) {}

	virtual void Update() = 0;
	virtual void UpdateSunDir() = 0;

	virtual void IncreaseDetail() = 0;
	virtual void DecreaseDetail() = 0;

<<<<<<< HEAD

#ifdef USE_GML
	int multiThreadDrawGround;
	int multiThreadDrawGroundShadow;
#endif

	enum BaseGroundDrawMode {
		drawNormal,
		drawLos,
		drawMetal,
		drawHeight,
		drawPathTraversability,
		drawPathHeat,
		drawPathCost,
	};

protected:
=======
>>>>>>> f1e62d87
	virtual void SetDrawMode(BaseGroundDrawMode dm) { drawMode = dm; }
	virtual GL::LightHandler* GetLightHandler() { return NULL; }

	void DrawTrees(bool drawReflection = false) const;

	// Everything that deals with drawing extra textures on top
	void DisableExtraTexture();
	void SetHeightTexture();
	void SetMetalTexture(const CMetalMap*);
	void TogglePathTraversabilityTexture();
	void TogglePathHeatTexture();
	void TogglePathCostTexture();
	void ToggleLosTexture();
	void ToggleRadarAndJammer();
	bool UpdateExtraTexture();
	bool DrawExtraTex() const { return drawMode != drawNormal; }

	bool wireframe;

	float LODScaleReflection;
	float LODScaleRefraction;
	float LODScaleUnitReflection;

	BaseGroundDrawMode drawMode;

	bool drawRadarAndJammer;
	bool drawLineOfSight;

	int updateTextureState;

	GLuint infoTex;
	PBO extraTexPBO;
	bool highResInfoTex;
	bool highResInfoTexWanted;

	const unsigned char* extraTex;
	const unsigned char* extraTexPal;
	const float* extractDepthMap;

	float infoTexAlpha;

	int jamColor[3];
	int losColor[3];
	int radarColor[3];
	int alwaysColor[3];
	static const int losColorScale = 10000;

	bool highResLosTex;
	int extraTextureUpdateRate;

#ifdef USE_GML
	int multiThreadDrawGround;
	int multiThreadDrawGroundShadow;
#endif

	CHeightLinePalette* heightLinePal;
};

#endif // __BASE_GROUND_DRAWER__<|MERGE_RESOLUTION|>--- conflicted
+++ resolved
@@ -47,26 +47,6 @@
 	virtual void IncreaseDetail() = 0;
 	virtual void DecreaseDetail() = 0;
 
-<<<<<<< HEAD
-
-#ifdef USE_GML
-	int multiThreadDrawGround;
-	int multiThreadDrawGroundShadow;
-#endif
-
-	enum BaseGroundDrawMode {
-		drawNormal,
-		drawLos,
-		drawMetal,
-		drawHeight,
-		drawPathTraversability,
-		drawPathHeat,
-		drawPathCost,
-	};
-
-protected:
-=======
->>>>>>> f1e62d87
 	virtual void SetDrawMode(BaseGroundDrawMode dm) { drawMode = dm; }
 	virtual GL::LightHandler* GetLightHandler() { return NULL; }
 
