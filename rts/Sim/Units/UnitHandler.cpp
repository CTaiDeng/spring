/* This file is part of the Spring engine (GPL v2 or later), see LICENSE.html */

#include "StdAfx.h"
#include <assert.h>
#include "mmgr.h"

#include "UnitHandler.h"
#include "Unit.h"
#include "UnitDefHandler.h"
#include "UnitLoader.h"
#include "CommandAI/BuilderCAI.h"
#include "Game/GameSetup.h"
#include "Game/SelectedUnits.h"
#include "Lua/LuaUnsyncedCtrl.h"
#include "Map/Ground.h"
#include "Map/MapInfo.h"
#include "Map/ReadMap.h"
<<<<<<< HEAD
#include "Rendering/FartextureHandler.h"
#include "Rendering/GL/myGL.h"
#include "Rendering/GL/VertexArray.h"
=======
>>>>>>> 9bb1ba93
#include "Sim/Features/Feature.h"
#include "Sim/Features/FeatureDef.h"
#include "Sim/Misc/AirBaseHandler.h"
#include "Sim/Misc/GroundBlockingObjectMap.h"
#include "Sim/Misc/QuadField.h"
#include "Sim/Misc/TeamHandler.h"
#include "CommandAI/Command.h"
#include "System/EventBatchHandler.h"
#include "System/GlobalUnsynced.h"
#include "System/LoadSaveInterface.h"
#include "System/LogOutput.h"
#include "System/TimeProfiler.h"
#include "System/myMath.h"
#include "System/Sync/SyncTracer.h"
#include "System/creg/STL_Deque.h"
#include "System/creg/STL_List.h"
#include "System/creg/STL_Set.h"
#include "EventHandler.h"
using std::min;
using std::max;


//////////////////////////////////////////////////////////////////////
// Construction/Destruction
//////////////////////////////////////////////////////////////////////

CUnitHandler* uh;

CR_BIND(CUnitHandler, (true));
CR_REG_METADATA(CUnitHandler, (
	CR_MEMBER(activeUnits),
	CR_MEMBER(units),
	CR_MEMBER(freeIDs),
	CR_MEMBER(waterDamage),
	CR_MEMBER(unitsPerTeam),
	CR_MEMBER(maxUnitRadius),
	CR_MEMBER(lastDamageWarning),
	CR_MEMBER(lastCmdDamageWarning),
	CR_MEMBER(limitDgun),
	CR_MEMBER(dgunRadius),
	CR_MEMBER(toBeRemoved),
	CR_MEMBER(morphUnitToFeature),
//	CR_MEMBER(toBeRemoved),
	CR_MEMBER(builderCAIs),
	CR_MEMBER(unitsByDefs),
	CR_POSTLOAD(PostLoad),
	CR_SERIALIZER(Serialize)
	));


void CUnitHandler::Serialize(creg::ISerializer& s)
{
}


void CUnitHandler::PostLoad()
{
	// reset any synced stuff that is not saved
	slowUpdateIterator = activeUnits.end();
}


CUnitHandler::CUnitHandler(bool serializing)
:
	maxUnitRadius(0.0f),
	lastDamageWarning(0),
	lastCmdDamageWarning(0),
	limitDgun(false),
	morphUnitToFeature(true)
{
	const size_t maxUnitsTemp = std::min(gameSetup->maxUnits * teamHandler->ActiveTeams(), MAX_UNITS);
	units.resize(maxUnitsTemp);
	unitsPerTeam = maxUnitsTemp / teamHandler->ActiveTeams() - 5;

	freeIDs.reserve(units.size()-1);
	for (size_t a = 1; a < units.size(); a++) {
		freeIDs.push_back(a);
		units[a] = NULL;
	}
	units[0] = NULL;

	slowUpdateIterator = activeUnits.end();

	waterDamage = mapInfo->water.damage;

	if (gameSetup->limitDgun) {
		limitDgun = true;
		dgunRadius = gs->mapx * 3;
	}
	if (!serializing) {
		airBaseHandler = new CAirBaseHandler;

		unitsByDefs.resize(teamHandler->ActiveTeams(), std::vector<CUnitSet>(unitDefHandler->numUnitDefs + 1));
	}
}


CUnitHandler::~CUnitHandler()
{
	for (std::list<CUnit*>::iterator usi = activeUnits.begin(); usi != activeUnits.end(); ++usi) {
		(*usi)->delayedWreckLevel = -1; // dont create wreckages since featureHandler may be destroyed already
		delete (*usi);
	}

	delete airBaseHandler;
}


int CUnitHandler::AddUnit(CUnit *unit)
{
	int num = (int)(gs->randFloat()) * ((int)activeUnits.size() - 1);
	std::list<CUnit*>::iterator ui = activeUnits.begin();
	for (int a = 0; a < num;++a) {
		++ui;
	}

	// randomize this to make the order in slowupdate random (good if one
	// builds say many buildings at once and then many mobile ones etc)
	activeUnits.insert(ui, unit);

	// randomize the unitID assignment so that lua widgets can
	// not easily determine enemy unit counts from unitIDs alone
	assert(freeIDs.size() > 0);
	const unsigned int freeSlot = gs->randInt() % freeIDs.size();
	const unsigned int freeMax  = freeIDs.size() - 1;
	unit->id = freeIDs[freeSlot]; // set the unit ID
	freeIDs[freeSlot] = freeIDs[freeMax];
	freeIDs.resize(freeMax);

	units[unit->id] = unit;
	teamHandler->Team(unit->team)->AddUnit(unit, CTeam::AddBuilt);
	unitsByDefs[unit->team][unit->unitDef->id].insert(unit);

	maxUnitRadius = max(unit->radius, maxUnitRadius);

	return unit->id;
}


void CUnitHandler::DeleteUnit(CUnit* unit)
{
	toBeRemoved.push_back(unit);
	(eventBatchHandler->GetUnitCreatedDestroyedBatch()).dequeue_synced(unit);
}


void CUnitHandler::DeleteUnitNow(CUnit* delUnit)
{
#if defined(USE_GML) && GML_ENABLE_SIM
	{
		GML_STDMUTEX_LOCK(dque); // DeleteUnitNow

		LuaUnsyncedCtrl::drawCmdQueueUnits.erase(delUnit);
	}
#endif
	
	int delTeam = 0;
	int delType = 0;
	std::list<CUnit*>::iterator usi;
	for (usi = activeUnits.begin(); usi != activeUnits.end(); ++usi) {
		if (*usi == delUnit) {
			if (slowUpdateIterator != activeUnits.end() && *usi == *slowUpdateIterator) {
				slowUpdateIterator++;
			}
			delTeam = delUnit->team;
			delType = delUnit->unitDef->id;

			activeUnits.erase(usi);
			units[delUnit->id] = 0;
			freeIDs.push_back(delUnit->id);
			teamHandler->Team(delTeam)->RemoveUnit(delUnit, CTeam::RemoveDied);

			unitsByDefs[delTeam][delType].erase(delUnit);

			delete delUnit;

			break;
		}
	}

#ifdef _DEBUG
	for (usi = activeUnits.begin(); usi != activeUnits.end(); /* no post-op */) {
		if (*usi == delUnit) {
			logOutput.Print("Error: Duplicated unit found in active units on erase");
			usi = activeUnits.erase(usi);
		} else {
			++usi;
		}
	}
#endif
}


void CUnitHandler::Update()
{
	{
		GML_STDMUTEX_LOCK(runit); // Update

		if (!toBeRemoved.empty()) {
			GML_RECMUTEX_LOCK(unit); // Update - for anti-deadlock purposes.
			GML_RECMUTEX_LOCK(sel);  // Update - unit is removed from selectedUnits in ~CObject, which is too late.
			GML_RECMUTEX_LOCK(quad); // Update - make sure unit does not get partially deleted before before being removed from the quadfield
			GML_STDMUTEX_LOCK(proj); // Update - projectile drawing may access owner() and lead to crash

			eventHandler.DeleteSyncedUnits();

			while (!toBeRemoved.empty()) {
				CUnit* delUnit = toBeRemoved.back();
				toBeRemoved.pop_back();

				DeleteUnitNow(delUnit);
			}
		}

		eventHandler.UpdateUnits();
	}

	GML_UPDATE_TICKS();

	{
		SCOPED_TIMER("Unit Movetype update");
		std::list<CUnit*>::iterator usi;
		for (usi = activeUnits.begin(); usi != activeUnits.end(); ++usi) {
			(*usi)->moveType->Update();
			GML_GET_TICKS((*usi)->lastUnitUpdate);
		}
	}

	{
		SCOPED_TIMER("Unit update");
		std::list<CUnit*>::iterator usi;
		for (usi = activeUnits.begin(); usi != activeUnits.end(); ++usi) {
			(*usi)->Update();
		}
	}

	{
		SCOPED_TIMER("Unit slow update");
		if (!(gs->frameNum & (UNIT_SLOWUPDATE_RATE-1))) {
			slowUpdateIterator = activeUnits.begin();
		}

		int numToUpdate = activeUnits.size() / UNIT_SLOWUPDATE_RATE + 1;
		for (; slowUpdateIterator != activeUnits.end() && numToUpdate != 0; ++ slowUpdateIterator) {
			(*slowUpdateIterator)->SlowUpdate();
			numToUpdate--;
		}
	} // for timer destruction
}


float CUnitHandler::GetBuildHeight(float3 pos, const UnitDef* unitdef)
{
	float minh=-5000;
	float maxh=5000;
	int numBorder=0;
	float borderh=0;
	const float* heightmap=readmap->GetHeightmap();

	int xsize=1;
	int zsize=1;

	float maxDif=unitdef->maxHeightDif;
	int x1 = (int)max(0.f,(pos.x-(xsize*0.5f*SQUARE_SIZE))/SQUARE_SIZE);
	int x2 = min(gs->mapx,x1+xsize);
	int z1 = (int)max(0.f,(pos.z-(zsize*0.5f*SQUARE_SIZE))/SQUARE_SIZE);
	int z2 = min(gs->mapy,z1+zsize);

	if (x1 > gs->mapx) x1 = gs->mapx;
	if (x2 < 0) x2 = 0;
	if (z1 > gs->mapy) z1 = gs->mapy;
	if (z2 < 0) z2 = 0;

	for(int x=x1; x<=x2; x++){
		for(int z=z1; z<=z2; z++){
			float orgh=readmap->orgheightmap[z*(gs->mapx+1)+x];
			float h=heightmap[z*(gs->mapx+1)+x];
			if(x==x1 || x==x2 || z==z1 || z==z2){
				numBorder++;
				borderh+=h;
			}
			if(minh<min(h,orgh)-maxDif)
				minh=min(h,orgh)-maxDif;
			if(maxh>max(h,orgh)+maxDif)
				maxh=max(h,orgh)+maxDif;
		}
	}
	float h=borderh/numBorder;

	if(h<minh && minh<maxh)
		h=minh+0.01f;
	if(h>maxh && maxh>minh)
		h=maxh-0.01f;

	return h;
}


int CUnitHandler::TestUnitBuildSquare(
	const BuildInfo& buildInfo,
	CFeature*& feature,
	int allyteam,
	std::vector<float3>* canbuildpos,
	std::vector<float3>* featurepos,
	std::vector<float3>* nobuildpos,
	const std::vector<Command>* commands)
{
	feature = NULL;

	const int xsize = buildInfo.GetXSize();
	const int zsize = buildInfo.GetZSize();
	const float3 pos = buildInfo.pos;

	const int x1 = (int) (pos.x - (xsize * 0.5f * SQUARE_SIZE));
	const int x2 = x1 + xsize * SQUARE_SIZE;
	const int z1 = (int) (pos.z - (zsize * 0.5f * SQUARE_SIZE));
	const int z2 = z1 + zsize * SQUARE_SIZE;
	const float h = GetBuildHeight(pos, buildInfo.def);

	int canBuild = 2;

	if (buildInfo.def->needGeo) {
		canBuild = 0;
		std::vector<CFeature*> features = qf->GetFeaturesExact(pos, max(xsize, zsize) * 6);

		for (std::vector<CFeature*>::iterator fi = features.begin(); fi != features.end(); ++fi) {
			if ((*fi)->def->geoThermal
				&& fabs((*fi)->pos.x - pos.x) < (xsize * 4 - 4)
				&& fabs((*fi)->pos.z - pos.z) < (zsize * 4 - 4)) {
				canBuild = 2;
				break;
			}
		}
	}

	if (commands != NULL) {
		//! unsynced code
		for (int x = x1; x < x2; x += SQUARE_SIZE) {
			for (int z = z1; z < z2; z += SQUARE_SIZE) {
				int tbs = TestBuildSquare(float3(x, pos.y, z), buildInfo.def, feature, gu->myAllyTeam);

				if (tbs) {
					std::vector<Command>::const_iterator ci = commands->begin();

					for (; ci != commands->end() && tbs; ci++) {
						BuildInfo bc(*ci);

						if (std::max(bc.pos.x - x - SQUARE_SIZE, x - bc.pos.x) * 2 < bc.GetXSize() * SQUARE_SIZE &&
							std::max(bc.pos.z - z - SQUARE_SIZE, z - bc.pos.z) * 2 < bc.GetZSize() * SQUARE_SIZE) {
							tbs = 0;
						}
					}

					if (!tbs) {
						nobuildpos->push_back(float3(x, h, z));
						canBuild = 0;
					} else if (feature || tbs == 1) {
						featurepos->push_back(float3(x, h, z));
					} else {
						canbuildpos->push_back(float3(x, h, z));
					}

					canBuild = min(canBuild, tbs);
				} else {
					nobuildpos->push_back(float3(x, h, z));
					canBuild = 0;
				}
			}
		}
	} else {
		for (int x = x1; x < x2; x += SQUARE_SIZE) {
			for (int z = z1; z < z2; z += SQUARE_SIZE) {
				canBuild = min(canBuild, TestBuildSquare(float3(x, h, z), buildInfo.def, feature, allyteam));

				if (canBuild == 0) {
					return 0;
				}
			}
		}
	}

	return canBuild;
}


int CUnitHandler::TestBuildSquare(const float3& pos, const UnitDef* unitdef, CFeature*& feature, int allyteam)
{
	if (pos.x < 0 || pos.x >= gs->mapx * SQUARE_SIZE || pos.z < 0 || pos.z >= gs->mapy * SQUARE_SIZE) {
		return 0;
	}

	int ret = 2;
	int yardxpos = int(pos.x + 4) / SQUARE_SIZE;
	int yardypos = int(pos.z + 4) / SQUARE_SIZE;
	CSolidObject* s;

	if ((s = groundBlockingObjectMap->GroundBlocked(yardypos * gs->mapx + yardxpos))) {
		CFeature* f;
		if ((f = dynamic_cast<CFeature*>(s))) {
			if ((allyteam < 0) || f->IsInLosForAllyTeam(allyteam)) {
				if (!f->def->reclaimable) {
					return 0;
				}
				feature = f;
			}
		} else if (!dynamic_cast<CUnit*>(s) || (allyteam < 0) ||
			(((CUnit*) s)->losStatus[allyteam] & LOS_INLOS)) {
			if (s->immobile) {
				return 0;
			} else {
				ret = 1;
			}
		}
	}

	const float groundheight = ground->GetHeight2(pos.x, pos.z);

	if (!unitdef->floater || groundheight > 0.0f) {
		// if we are capable of floating, only test local
		// height difference if terrain is above sea-level
		const float* heightmap = readmap->GetHeightmap();
		int x = (int) (pos.x / SQUARE_SIZE);
		int z = (int) (pos.z / SQUARE_SIZE);
		float orgh = readmap->orgheightmap[z * (gs->mapx + 1) + x];
		float h = heightmap[z * (gs->mapx + 1) + x];
		float hdif = unitdef->maxHeightDif;

		if (pos.y > orgh + hdif && pos.y > h + hdif) { return 0; }
		if (pos.y < orgh - hdif && pos.y < h - hdif) { return 0; }
	}

	if (!unitdef->floater && groundheight < -unitdef->maxWaterDepth) {
		// ground is deeper than our maxWaterDepth, cannot build here
		return 0;
	}
	if (groundheight > -unitdef->minWaterDepth) {
		// ground is shallower than our minWaterDepth, cannot build here
		return 0;
	}

	return ret;
}


<<<<<<< HEAD
int CUnitHandler::ShowUnitBuildSquare(const BuildInfo& buildInfo)
{
	return ShowUnitBuildSquare(buildInfo, std::vector<Command>());
}


int CUnitHandler::ShowUnitBuildSquare(const BuildInfo& buildInfo, const std::vector<Command> &cv)
{
	glDisable(GL_DEPTH_TEST );
	glEnable(GL_BLEND);
	glBlendFunc(GL_SRC_ALPHA,GL_ONE_MINUS_SRC_ALPHA);
	glDisable(GL_TEXTURE_2D);
	glPolygonMode(GL_FRONT_AND_BACK, GL_LINE);

	int xsize=buildInfo.GetXSize();
	int zsize=buildInfo.GetZSize();
	const float3& pos = buildInfo.pos;

	int x1 = (int) (pos.x-(xsize*0.5f*SQUARE_SIZE));
	int x2 = x1+xsize*SQUARE_SIZE;
	int z1 = (int) (pos.z-(zsize*0.5f*SQUARE_SIZE));
	int z2 = z1+zsize*SQUARE_SIZE;
	float h=GetBuildHeight(pos,buildInfo.def);

	int canbuild=2;

	if(buildInfo.def->needGeo)
	{
		canbuild=0;
		std::vector<CFeature*> features=qf->GetFeaturesExact(pos,max(xsize,zsize)*6);

		for(std::vector<CFeature*>::iterator fi=features.begin();fi!=features.end();++fi){
			if((*fi)->def->geoThermal && fabs((*fi)->pos.x-pos.x)<xsize*4-4 && fabs((*fi)->pos.z-pos.z)<zsize*4-4){
				canbuild=2;
				break;
			}
		}
	}
	std::vector<float3> canbuildpos;
	std::vector<float3> featurepos;
	std::vector<float3> nobuildpos;

	for(int x=x1; x<x2; x+=SQUARE_SIZE){
		for(int z=z1; z<z2; z+=SQUARE_SIZE){

			CFeature* feature=0;
			int tbs=TestBuildSquare(float3(x,pos.y,z),buildInfo.def,feature,gu->myAllyTeam);
			if(tbs){
				std::vector<Command>::const_iterator ci = cv.begin();
				for(;ci != cv.end() && tbs; ci++){
					BuildInfo bc(*ci);
					if(max(bc.pos.x-x-SQUARE_SIZE,x-bc.pos.x)*2 < bc.GetXSize()*SQUARE_SIZE
						&& max(bc.pos.z-z-SQUARE_SIZE,z-bc.pos.z)*2 < bc.GetZSize()*SQUARE_SIZE){
						tbs=0;
					}
				}
				if(!tbs){
					nobuildpos.push_back(float3(x,h,z));
					canbuild = 0;
				} else if(feature || tbs==1)
					featurepos.push_back(float3(x,h,z));
				else
					canbuildpos.push_back(float3(x,h,z));
				canbuild=min(canbuild,tbs);
			} else {
				nobuildpos.push_back(float3(x,h,z));
				//glColor4f(0.8f,0.0f,0,0.4f);
				canbuild = 0;
			}
		}
	}

	if(canbuild)
		glColor4f(0,0.8f,0,1.0f);
	else
		glColor4f(0.5f,0.5f,0,1.0f);

	CVertexArray *va = GetVertexArray();
	va->Initialize();
	va->EnlargeArrays(canbuildpos.size()*4, 0, VA_SIZE_0);
	for(unsigned int i=0; i<canbuildpos.size(); i++)
	{
		va->AddVertexQ0(canbuildpos[i]);
		va->AddVertexQ0(canbuildpos[i]+float3(SQUARE_SIZE,0,0));
		va->AddVertexQ0(canbuildpos[i]+float3(SQUARE_SIZE,0,SQUARE_SIZE));
		va->AddVertexQ0(canbuildpos[i]+float3(0,0,SQUARE_SIZE));
	}
	va->DrawArray0(GL_QUADS);

	glColor4f(0.5f,0.5f,0,1.0f);
	va->Initialize();
	va->EnlargeArrays(featurepos.size()*4, 0, VA_SIZE_0);
	for(unsigned int i=0; i<featurepos.size(); i++)
	{
		va->AddVertexQ0(featurepos[i]);
		va->AddVertexQ0(featurepos[i]+float3(SQUARE_SIZE,0,0));
		va->AddVertexQ0(featurepos[i]+float3(SQUARE_SIZE,0,SQUARE_SIZE));
		va->AddVertexQ0(featurepos[i]+float3(0,0,SQUARE_SIZE));
	}
	va->DrawArray0(GL_QUADS);

	glColor4f(0.8f,0.0f,0,1.0f);
	va->Initialize();
	va->EnlargeArrays(nobuildpos.size(), 0, VA_SIZE_0);
	for(unsigned int i=0; i<nobuildpos.size(); i++)
	{
		va->AddVertexQ0(nobuildpos[i]);
		va->AddVertexQ0(nobuildpos[i]+float3(SQUARE_SIZE,0,0));
		va->AddVertexQ0(nobuildpos[i]+float3(SQUARE_SIZE,0,SQUARE_SIZE));
		va->AddVertexQ0(nobuildpos[i]+float3(0,0,SQUARE_SIZE));
	}
	va->DrawArray0(GL_QUADS);

	if (h < 0.0f) {
		const unsigned char s[4] = { 0, 0, 255, 128 }; // start color
		const unsigned char e[4] = { 0, 128, 255, 255 }; // end color

		va = GetVertexArray();
		va->Initialize();
		va->EnlargeArrays(8, 0, VA_SIZE_C);
		va->AddVertexQC(float3(x1, h, z1), s); va->AddVertexQC(float3(x1, 0.f, z1), e);
		va->AddVertexQC(float3(x1, h, z2), s); va->AddVertexQC(float3(x1, 0.f, z2), e);
		va->AddVertexQC(float3(x2, h, z2), s); va->AddVertexQC(float3(x2, 0.f, z2), e);
		va->AddVertexQC(float3(x2, h, z1), s); va->AddVertexQC(float3(x2, 0.f, z1), e);
		va->DrawArrayC(GL_LINES);

		va->Initialize();
		va->AddVertexQC(float3(x1, 0.0f, z1), e);
		va->AddVertexQC(float3(x1, 0.0f, z2), e);
		va->AddVertexQC(float3(x2, 0.0f, z2), e);
		va->AddVertexQC(float3(x2, 0.0f, z1), e);
		va->DrawArrayC(GL_LINE_LOOP);
	}

	glEnable(GL_DEPTH_TEST );
	glPolygonMode(GL_FRONT_AND_BACK, GL_FILL);
	//glDisable(GL_BLEND);

	return canbuild;
}

=======
>>>>>>> 9bb1ba93

void CUnitHandler::UpdateWind(float x, float z, float strength)
{
	//todo: save windgens in list (would be a little faster)
	for(std::list<CUnit*>::iterator usi = activeUnits.begin(); usi != activeUnits.end(); ++usi) {
		if((*usi)->unitDef->windGenerator)
			(*usi)->UpdateWind(x,z,strength);
	}
}


void CUnitHandler::AddBuilderCAI(CBuilderCAI* b)
{
	GML_STDMUTEX_LOCK(cai); // AddBuilderCAI

	builderCAIs.insert(builderCAIs.end(),b);
}


void CUnitHandler::RemoveBuilderCAI(CBuilderCAI* b)
{
	GML_STDMUTEX_LOCK(cai); // RemoveBuilderCAI

	ListErase<CBuilderCAI*>(builderCAIs, b);
}


void CUnitHandler::LoadSaveUnits(CLoadSaveInterface* file, bool loading)
{
}


/**
* returns a build Command that intersects the ray described by pos and dir from the command queues of the
* units units on team number team
* @brief returns a build Command that intersects the ray described by pos and dir
* @return the build Command, or 0 if one is not found
*/

Command CUnitHandler::GetBuildCommand(float3 pos, float3 dir){
	float3 tempF1 = pos;

	GML_STDMUTEX_LOCK(cai); // GetBuildCommand

	CCommandQueue::iterator ci;
	for(std::list<CUnit*>::iterator ui = this->activeUnits.begin(); ui != this->activeUnits.end(); ++ui){
		if((*ui)->team == gu->myTeam){
			ci = (*ui)->commandAI->commandQue.begin();
			for(; ci != (*ui)->commandAI->commandQue.end(); ci++){
				if((*ci).id < 0 && (*ci).params.size() >= 3){
					BuildInfo bi(*ci);
					tempF1 = pos + dir*((bi.pos.y - pos.y)/dir.y) - bi.pos;
					if(bi.def && bi.GetXSize()/2*SQUARE_SIZE > fabs(tempF1.x) && bi.GetZSize()/2*SQUARE_SIZE > fabs(tempF1.z)){
						return (*ci);
					}
				}
			}
		}
	}
	Command c;
	c.id = 0;
	return c;
}


bool CUnitHandler::CanBuildUnit(const UnitDef* unitdef, int team)
{
	if (teamHandler->Team(team)->units.size() >= unitsPerTeam) {
		return false;
	}
	if (unitsByDefs[team][unitdef->id].size() >= unitdef->maxThisUnit) {
		return false;
	}

	return true;
}<|MERGE_RESOLUTION|>--- conflicted
+++ resolved
@@ -15,12 +15,6 @@
 #include "Map/Ground.h"
 #include "Map/MapInfo.h"
 #include "Map/ReadMap.h"
-<<<<<<< HEAD
-#include "Rendering/FartextureHandler.h"
-#include "Rendering/GL/myGL.h"
-#include "Rendering/GL/VertexArray.h"
-=======
->>>>>>> 9bb1ba93
 #include "Sim/Features/Feature.h"
 #include "Sim/Features/FeatureDef.h"
 #include "Sim/Misc/AirBaseHandler.h"
@@ -465,150 +459,6 @@
 }
 
 
-<<<<<<< HEAD
-int CUnitHandler::ShowUnitBuildSquare(const BuildInfo& buildInfo)
-{
-	return ShowUnitBuildSquare(buildInfo, std::vector<Command>());
-}
-
-
-int CUnitHandler::ShowUnitBuildSquare(const BuildInfo& buildInfo, const std::vector<Command> &cv)
-{
-	glDisable(GL_DEPTH_TEST );
-	glEnable(GL_BLEND);
-	glBlendFunc(GL_SRC_ALPHA,GL_ONE_MINUS_SRC_ALPHA);
-	glDisable(GL_TEXTURE_2D);
-	glPolygonMode(GL_FRONT_AND_BACK, GL_LINE);
-
-	int xsize=buildInfo.GetXSize();
-	int zsize=buildInfo.GetZSize();
-	const float3& pos = buildInfo.pos;
-
-	int x1 = (int) (pos.x-(xsize*0.5f*SQUARE_SIZE));
-	int x2 = x1+xsize*SQUARE_SIZE;
-	int z1 = (int) (pos.z-(zsize*0.5f*SQUARE_SIZE));
-	int z2 = z1+zsize*SQUARE_SIZE;
-	float h=GetBuildHeight(pos,buildInfo.def);
-
-	int canbuild=2;
-
-	if(buildInfo.def->needGeo)
-	{
-		canbuild=0;
-		std::vector<CFeature*> features=qf->GetFeaturesExact(pos,max(xsize,zsize)*6);
-
-		for(std::vector<CFeature*>::iterator fi=features.begin();fi!=features.end();++fi){
-			if((*fi)->def->geoThermal && fabs((*fi)->pos.x-pos.x)<xsize*4-4 && fabs((*fi)->pos.z-pos.z)<zsize*4-4){
-				canbuild=2;
-				break;
-			}
-		}
-	}
-	std::vector<float3> canbuildpos;
-	std::vector<float3> featurepos;
-	std::vector<float3> nobuildpos;
-
-	for(int x=x1; x<x2; x+=SQUARE_SIZE){
-		for(int z=z1; z<z2; z+=SQUARE_SIZE){
-
-			CFeature* feature=0;
-			int tbs=TestBuildSquare(float3(x,pos.y,z),buildInfo.def,feature,gu->myAllyTeam);
-			if(tbs){
-				std::vector<Command>::const_iterator ci = cv.begin();
-				for(;ci != cv.end() && tbs; ci++){
-					BuildInfo bc(*ci);
-					if(max(bc.pos.x-x-SQUARE_SIZE,x-bc.pos.x)*2 < bc.GetXSize()*SQUARE_SIZE
-						&& max(bc.pos.z-z-SQUARE_SIZE,z-bc.pos.z)*2 < bc.GetZSize()*SQUARE_SIZE){
-						tbs=0;
-					}
-				}
-				if(!tbs){
-					nobuildpos.push_back(float3(x,h,z));
-					canbuild = 0;
-				} else if(feature || tbs==1)
-					featurepos.push_back(float3(x,h,z));
-				else
-					canbuildpos.push_back(float3(x,h,z));
-				canbuild=min(canbuild,tbs);
-			} else {
-				nobuildpos.push_back(float3(x,h,z));
-				//glColor4f(0.8f,0.0f,0,0.4f);
-				canbuild = 0;
-			}
-		}
-	}
-
-	if(canbuild)
-		glColor4f(0,0.8f,0,1.0f);
-	else
-		glColor4f(0.5f,0.5f,0,1.0f);
-
-	CVertexArray *va = GetVertexArray();
-	va->Initialize();
-	va->EnlargeArrays(canbuildpos.size()*4, 0, VA_SIZE_0);
-	for(unsigned int i=0; i<canbuildpos.size(); i++)
-	{
-		va->AddVertexQ0(canbuildpos[i]);
-		va->AddVertexQ0(canbuildpos[i]+float3(SQUARE_SIZE,0,0));
-		va->AddVertexQ0(canbuildpos[i]+float3(SQUARE_SIZE,0,SQUARE_SIZE));
-		va->AddVertexQ0(canbuildpos[i]+float3(0,0,SQUARE_SIZE));
-	}
-	va->DrawArray0(GL_QUADS);
-
-	glColor4f(0.5f,0.5f,0,1.0f);
-	va->Initialize();
-	va->EnlargeArrays(featurepos.size()*4, 0, VA_SIZE_0);
-	for(unsigned int i=0; i<featurepos.size(); i++)
-	{
-		va->AddVertexQ0(featurepos[i]);
-		va->AddVertexQ0(featurepos[i]+float3(SQUARE_SIZE,0,0));
-		va->AddVertexQ0(featurepos[i]+float3(SQUARE_SIZE,0,SQUARE_SIZE));
-		va->AddVertexQ0(featurepos[i]+float3(0,0,SQUARE_SIZE));
-	}
-	va->DrawArray0(GL_QUADS);
-
-	glColor4f(0.8f,0.0f,0,1.0f);
-	va->Initialize();
-	va->EnlargeArrays(nobuildpos.size(), 0, VA_SIZE_0);
-	for(unsigned int i=0; i<nobuildpos.size(); i++)
-	{
-		va->AddVertexQ0(nobuildpos[i]);
-		va->AddVertexQ0(nobuildpos[i]+float3(SQUARE_SIZE,0,0));
-		va->AddVertexQ0(nobuildpos[i]+float3(SQUARE_SIZE,0,SQUARE_SIZE));
-		va->AddVertexQ0(nobuildpos[i]+float3(0,0,SQUARE_SIZE));
-	}
-	va->DrawArray0(GL_QUADS);
-
-	if (h < 0.0f) {
-		const unsigned char s[4] = { 0, 0, 255, 128 }; // start color
-		const unsigned char e[4] = { 0, 128, 255, 255 }; // end color
-
-		va = GetVertexArray();
-		va->Initialize();
-		va->EnlargeArrays(8, 0, VA_SIZE_C);
-		va->AddVertexQC(float3(x1, h, z1), s); va->AddVertexQC(float3(x1, 0.f, z1), e);
-		va->AddVertexQC(float3(x1, h, z2), s); va->AddVertexQC(float3(x1, 0.f, z2), e);
-		va->AddVertexQC(float3(x2, h, z2), s); va->AddVertexQC(float3(x2, 0.f, z2), e);
-		va->AddVertexQC(float3(x2, h, z1), s); va->AddVertexQC(float3(x2, 0.f, z1), e);
-		va->DrawArrayC(GL_LINES);
-
-		va->Initialize();
-		va->AddVertexQC(float3(x1, 0.0f, z1), e);
-		va->AddVertexQC(float3(x1, 0.0f, z2), e);
-		va->AddVertexQC(float3(x2, 0.0f, z2), e);
-		va->AddVertexQC(float3(x2, 0.0f, z1), e);
-		va->DrawArrayC(GL_LINE_LOOP);
-	}
-
-	glEnable(GL_DEPTH_TEST );
-	glPolygonMode(GL_FRONT_AND_BACK, GL_FILL);
-	//glDisable(GL_BLEND);
-
-	return canbuild;
-}
-
-=======
->>>>>>> 9bb1ba93
 
 void CUnitHandler::UpdateWind(float x, float z, float strength)
 {
