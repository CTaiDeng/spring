/* This file is part of the Spring engine (GPL v2 or later), see LICENSE.html */

#include "StdAfx.h"
#include <cstring>
#include <ostream>
#include <deque>

#include "mmgr.h"
#include "PathAllocator.h"
#include "PathFinder.h"
#include "PathFinderDef.h"
#include "PathFlowMap.hpp"
#include "PathHeatMap.hpp"
#include "Map/Ground.h"
#include "Map/ReadMap.h"
#include "Sim/MoveTypes/MoveInfo.h"
#include "Sim/MoveTypes/MoveMath/MoveMath.h"
#include "Sim/Misc/GeometricObjects.h"
#include "System/LogOutput.h"

#define PATHDEBUG 0

#if !defined(USE_MMGR)
void* CPathFinder::operator new(size_t size) { return PathAllocator::Alloc(size); }
void CPathFinder::operator delete(void* p, size_t size) { PathAllocator::Free(p, size); }
#endif



CPathFinder::CPathFinder(): squareStates(int2(gs->mapx, gs->mapy), int2(gs->mapx, gs->mapy))
{
	static const int   dirScale = 2;
	static const float dirCost  = math::sqrt(2.0f);

	directionVectors[PATHOPT_LEFT                ] = int2(+1 * dirScale,  0           );
	directionVectors[PATHOPT_RIGHT               ] = int2(-1 * dirScale,  0           );
	directionVectors[PATHOPT_UP                  ] = int2( 0,            +1 * dirScale);
	directionVectors[PATHOPT_DOWN                ] = int2( 0,            -1 * dirScale);
	directionVectors[PATHOPT_LEFT  | PATHOPT_UP  ] = int2(directionVectors[PATHOPT_LEFT ].x, directionVectors[PATHOPT_UP   ].y);
	directionVectors[PATHOPT_RIGHT | PATHOPT_UP  ] = int2(directionVectors[PATHOPT_RIGHT].x, directionVectors[PATHOPT_UP   ].y);
	directionVectors[PATHOPT_RIGHT | PATHOPT_DOWN] = int2(directionVectors[PATHOPT_RIGHT].x, directionVectors[PATHOPT_DOWN ].y);
	directionVectors[PATHOPT_LEFT  | PATHOPT_DOWN] = int2(directionVectors[PATHOPT_LEFT ].x, directionVectors[PATHOPT_DOWN ].y);

	directionCosts[PATHOPT_LEFT                ] =    1.0f * dirScale;
	directionCosts[PATHOPT_RIGHT               ] =    1.0f * dirScale;
	directionCosts[PATHOPT_UP                  ] =    1.0f * dirScale;
	directionCosts[PATHOPT_DOWN                ] =    1.0f * dirScale;
	directionCosts[PATHOPT_LEFT  | PATHOPT_UP  ] = dirCost * dirScale;
	directionCosts[PATHOPT_RIGHT | PATHOPT_UP  ] = dirCost * dirScale;
	directionCosts[PATHOPT_RIGHT | PATHOPT_DOWN] = dirCost * dirScale;
	directionCosts[PATHOPT_LEFT  | PATHOPT_DOWN] = dirCost * dirScale;
}

CPathFinder::~CPathFinder()
{
	ResetSearch();
	squareStates.Clear();
}



IPath::SearchResult CPathFinder::GetPath(
	const MoveData& moveData,
	const float3& startPos,
	const CPathFinderDef& pfDef,
	IPath::Path& path,
	bool testMobile,
	bool exactPath,
	unsigned int maxNodes,
	bool needPath,
	int ownerId,
	bool synced
) {

	// Clear the given path.
	path.path.clear();
	path.squares.clear();
	path.pathCost = PATHCOST_INFINITY;

	maxSquaresToBeSearched = std::min(MAX_SEARCHED_NODES_PF - 8U, maxNodes);
	this->testMobile = testMobile;
	this->exactPath = exactPath;
	this->needPath = needPath;

	start = startPos;
	startxSqr = start.x / SQUARE_SIZE; startxSqr |= 1;
	startzSqr = start.z / SQUARE_SIZE; startzSqr |= 1;

	// Clamp the start position
	if (startxSqr >= gs->mapx) startxSqr = gs->mapx - 1;
	if (startzSqr >= gs->mapy) startzSqr = gs->mapy - 1;

	startSquareIdx = startxSqr + startzSqr * gs->mapx;

	// Start up the search.
	IPath::SearchResult result = InitSearch(moveData, pfDef, ownerId, synced);

	// Respond to the success of the search.
	if (result == IPath::Ok || result == IPath::GoalOutOfRange) {
		FinishSearch(moveData, path);

		if (PATHDEBUG) {
			LogObject() << "Path found.\n";
			LogObject() << "Nodes tested: " << testedNodes << "\n";
			LogObject() << "Open squares: " << openSquareBuffer.GetSize() << "\n";
			LogObject() << "Path nodes: " << path.path.size() << "\n";
			LogObject() << "Path cost: " << path.pathCost << "\n";
		}
	} else {
		if (PATHDEBUG) {
			LogObject() << "No path found!\n";
			LogObject() << "Nodes tested: " << testedNodes << "\n";
			LogObject() << "Open squares: " << openSquareBuffer.GetSize() << "\n";
		}
	}
	return result;
}


// set up the starting point of the search
IPath::SearchResult CPathFinder::InitSearch(const MoveData& moveData, const CPathFinderDef& pfDef, int ownerId, bool synced) {
	// If exact path is reqired and the goal is blocked, then no search is needed.
	if (exactPath && pfDef.GoalIsBlocked(moveData, CMoveMath::BLOCK_STRUCTURE))
		return IPath::CantGetCloser;

	// Clamp the start position
	if (startxSqr >= gs->mapx) { startxSqr = gs->mapx - 1; }
	if (startzSqr >= gs->mapy) { startzSqr = gs->mapy - 1; }

	// If the starting position is a goal position, then no search need to be performed.
	if (pfDef.IsGoal(startxSqr, startzSqr))
		return IPath::CantGetCloser;

	// Clear the system from last search.
	ResetSearch();

	// Marks and store the start-square.
	squareStates[startSquareIdx].nodeMask = (PATHOPT_START | PATHOPT_OPEN);
	squareStates[startSquareIdx].fCost = 0.0f;
	squareStates[startSquareIdx].gCost = 0.0f;
	squareStates.SetMaxFCost(0.0f);
	squareStates.SetMaxGCost(0.0f);

	dirtySquares.push_back(startSquareIdx);

	// Make the beginning the fest square found.
	goalSquareIdx = startSquareIdx;
	goalHeuristic = pfDef.Heuristic(startxSqr, startzSqr);

	// Adding the start-square to the queue.
	openSquareBuffer.SetSize(0);
	PathNode* os = openSquareBuffer.GetNode(openSquareBuffer.GetSize());
		os->fCost     = 0.0f;
		os->gCost     = 0.0f;
		os->nodePos.x = startxSqr;
		os->nodePos.y = startzSqr;
		os->nodeNum   = startSquareIdx;
	openSquares.push(os);

	// perform the search
	IPath::SearchResult result = DoSearch(moveData, pfDef, ownerId, synced);

	// if no improvements are found, then return CantGetCloser instead
	if (goalSquareIdx == startSquareIdx || goalSquareIdx == 0) {
		return IPath::CantGetCloser;
	}

	return result;
}


/**
 * Performs the actual search.
 */
IPath::SearchResult CPathFinder::DoSearch(const MoveData& moveData, const CPathFinderDef& pfDef, int ownerId, bool synced) {
	bool foundGoal = false;

	while (!openSquares.empty() && (openSquareBuffer.GetSize() < maxSquaresToBeSearched)) {
		// Get the open square with lowest expected path-cost.
		PathNode* os = const_cast<PathNode*>(openSquares.top());
		openSquares.pop();

		// check if this PathNode has become obsolete
		if (squareStates[os->nodeNum].fCost != os->fCost)
			continue;

		// Check if the goal is reached.
		if (pfDef.IsGoal(os->nodePos.x, os->nodePos.y)) {
			goalSquareIdx = os->nodeNum;
			goalHeuristic = 0.0f;
			foundGoal = true;
			break;
		}

		// Test the 8 surrounding squares.
		const bool right = TestSquare(moveData, pfDef, os, PATHOPT_RIGHT, ownerId, synced);
		const bool left  = TestSquare(moveData, pfDef, os, PATHOPT_LEFT,  ownerId, synced);
		const bool up    = TestSquare(moveData, pfDef, os, PATHOPT_UP,    ownerId, synced);
		const bool down  = TestSquare(moveData, pfDef, os, PATHOPT_DOWN,  ownerId, synced);

		if (up) {
			// we dont want to search diagonally if there is a blocking object
			// (not blocking terrain) in one of the two side squares
			if (right) { TestSquare(moveData, pfDef, os, (PATHOPT_RIGHT | PATHOPT_UP), ownerId, synced); }
			if (left) { TestSquare(moveData, pfDef, os, (PATHOPT_LEFT | PATHOPT_UP), ownerId, synced); }
		}
		if (down) {
			if (right) { TestSquare(moveData, pfDef, os, (PATHOPT_RIGHT | PATHOPT_DOWN), ownerId, synced); }
			if (left) { TestSquare(moveData, pfDef, os, (PATHOPT_LEFT | PATHOPT_DOWN), ownerId, synced); }
		}

		// Mark this square as closed.
		squareStates[os->nodeNum].nodeMask |= PATHOPT_CLOSED;
	}

	if (foundGoal)
		return IPath::Ok;

	// Could not reach the goal.
	if (openSquareBuffer.GetSize() >= maxSquaresToBeSearched)
		return IPath::GoalOutOfRange;

	// Search could not reach the goal, due to the unit being locked in.
	if (openSquares.empty())
		return IPath::GoalOutOfRange;

	// should be unreachable
	LogObject() << "ERROR: CPathFinder::DoSearch() - Unhandled end of search!\n";
	return IPath::Error;
}


/**
 * Test the availability and value of a square,
 * and possibly add it to the queue of open squares.
 */
bool CPathFinder::TestSquare(
	const MoveData& moveData,
	const CPathFinderDef& pfDef,
	const PathNode* parentOpenSquare,
	unsigned int pathOpt,
	int ownerId,
	bool synced
) {
	testedNodes++;

	// Calculate the new square.
	int2 square;
		square.x = parentOpenSquare->nodePos.x + directionVectors[pathOpt].x;
		square.y = parentOpenSquare->nodePos.y + directionVectors[pathOpt].y;

	// Inside map?
	if (square.x < 0 || square.y < 0 || square.x >= gs->mapx || square.y >= gs->mapy) {
		return false;
	}

	const unsigned int sqrIdx = square.x + square.y * gs->mapx;
	const unsigned int sqrStatus = squareStates[sqrIdx].nodeMask;

	// Check if the square is unaccessable or used.
	if (sqrStatus & (PATHOPT_CLOSED | PATHOPT_FORBIDDEN | PATHOPT_BLOCKED)) {
		return false;
	}

<<<<<<< HEAD
	const unsigned int blockStatus = moveData.moveMath->IsBlocked2(moveData, square.x, square.y);
	      unsigned int blockBits = CMoveMath::BLOCK_STRUCTURE;
=======
	const int blockStatus = moveData.moveMath->IsBlocked(moveData, square.x, square.y);
	unsigned int blockBits = CMoveMath::BLOCK_STRUCTURE;
>>>>>>> 6e1d8537

	// Check if square are out of constraints or blocked by something.
	// Doesn't need to be done on open squares, as those are already tested.
	if ((!pfDef.WithinConstraints(square.x, square.y) || (blockStatus & blockBits)) &&
		!(sqrStatus & PATHOPT_OPEN)) {

		squareStates[sqrIdx].nodeMask |= PATHOPT_BLOCKED;
		dirtySquares.push_back(sqrIdx);
		return false;
	}

	// Evaluate this square.
	float squareSpeedMod = moveData.moveMath->SpeedMod(moveData, square.x, square.y);
	blockBits = (CMoveMath::BLOCK_MOBILE | CMoveMath::BLOCK_MOVING | CMoveMath::BLOCK_MOBILE_BUSY);

	if (squareSpeedMod == 0) {
		squareStates[sqrIdx].nodeMask |= PATHOPT_FORBIDDEN;
		dirtySquares.push_back(sqrIdx);
		return false;
	}

	if (testMobile && (blockStatus & blockBits)) {
		if (blockStatus & CMoveMath::BLOCK_MOVING)
			squareSpeedMod *= 0.65f;
		else if (blockStatus & CMoveMath::BLOCK_MOBILE)
			squareSpeedMod *= 0.35f;
		else
			squareSpeedMod *= 0.10f;
	}

	const float heatCost = (PathHeatMap::GetInstance())->GetHeatCost(square.x, square.y, moveData, ownerId);
	const float flowCost = (PathFlowMap::GetInstance())->GetFlowCost(square.x, square.y, moveData, pathOpt);

	const float dirMoveCost = (1.0f + heatCost + flowCost) * directionCosts[pathOpt];
	const float extraCost = squareStates.GetNodeExtraCost(square.x, square.y, synced);
	const float nodeCost = (dirMoveCost / squareSpeedMod) + extraCost;

	const float gCost = parentOpenSquare->gCost + nodeCost;  // g
	const float hCost = pfDef.Heuristic(square.x, square.y); // h
	const float fCost = gCost + hCost;                       // f


	if (squareStates[sqrIdx].nodeMask & PATHOPT_OPEN) {
		// already in the open set
		if (squareStates[sqrIdx].fCost <= fCost)
			return true;

		squareStates[sqrIdx].nodeMask &= ~PATHOPT_AXIS_DIRS;
	}

	// Look for improvements.
	if (!exactPath && hCost < goalHeuristic) {
		goalSquareIdx = sqrIdx;
		goalHeuristic = hCost;
	}

	// Store this square as open.
	openSquareBuffer.SetSize(openSquareBuffer.GetSize() + 1);
	assert(openSquareBuffer.GetSize() < MAX_SEARCHED_NODES_PF);

	PathNode* os = openSquareBuffer.GetNode(openSquareBuffer.GetSize());
		os->fCost   = fCost;
		os->gCost   = gCost;
		os->nodePos = square;
		os->nodeNum = sqrIdx;
	openSquares.push(os);

	squareStates.SetMaxFCost(std::max(squareStates.GetMaxFCost(), fCost));
	squareStates.SetMaxGCost(std::max(squareStates.GetMaxGCost(), gCost));

	// mark this square as open
	squareStates[sqrIdx].fCost = os->fCost;
	squareStates[sqrIdx].gCost = os->gCost;
	squareStates[sqrIdx].nodeMask |= (PATHOPT_OPEN | pathOpt);
	dirtySquares.push_back(sqrIdx);
	return true;
}



/**
 * Recreates the found path starting at
 * goalSquareIdx and tracking backwards.
 *
 * Perform adjustment of waypoints so not all turns are 90 or 45 degrees.
 */
void CPathFinder::FinishSearch(const MoveData& moveData, IPath::Path& foundPath) {
	// backtrack
	if (needPath) {
		int2 square;
			square.x = goalSquareIdx % gs->mapx;
			square.y = goalSquareIdx / gs->mapx;

		// for path adjustment (cutting corners)
		std::deque<int2> previous;

		// make sure we don't match anything
		previous.push_back(int2(-100, -100));
		previous.push_back(int2(-100, -100));
		previous.push_back(int2(-100, -100));

		while (true) {
			const int sqrIdx = square.y * gs->mapx + square.x;

			if (squareStates[sqrIdx].nodeMask & PATHOPT_START)
				break;

			float3 cs;
				cs.x = (square.x/2/* + 0.5f*/) * SQUARE_SIZE * 2 + SQUARE_SIZE;
				cs.z = (square.y/2/* + 0.5f*/) * SQUARE_SIZE * 2 + SQUARE_SIZE;
				cs.y = moveData.moveMath->yLevel(square.x, square.y);

			// try to cut corners
			AdjustFoundPath(moveData, foundPath, /* inout */ cs, previous, square);

			foundPath.path.push_back(cs);
			foundPath.squares.push_back(square);

			previous.pop_front();
			previous.push_back(square);

			int2 oldSquare;
				oldSquare.x = square.x;
				oldSquare.y = square.y;

			square.x -= directionVectors[squareStates[sqrIdx].nodeMask & PATHOPT_AXIS_DIRS].x;
			square.y -= directionVectors[squareStates[sqrIdx].nodeMask & PATHOPT_AXIS_DIRS].y;
		}

		if (!foundPath.path.empty()) {
			foundPath.pathGoal = foundPath.path.front();
		}
	}

	// Adds the cost of the path.
	foundPath.pathCost = squareStates[goalSquareIdx].fCost;
}

/** Helper function for AdjustFoundPath */
static inline void FixupPath3Pts(const MoveData& moveData, float3& p1, float3& p2, float3& p3, int2 sqr)
{
	float3 old = p2;
	old.y += 10;
	p2.x = 0.5f * (p1.x + p3.x);
	p2.z = 0.5f * (p1.z + p3.z);
	p2.y = moveData.moveMath->yLevel(sqr.x, sqr.y);

#if PATHDEBUG
	geometricObjects->AddLine(p3 + float3(0, 5, 0), p2 + float3(0, 10, 0), 5, 10, 600, 0);
	geometricObjects->AddLine(p3 + float3(0, 5, 0), old,                   5, 10, 600, 0);
#endif
}


/**
 * Adjusts the found path to cut corners where possible.
 */
void CPathFinder::AdjustFoundPath(const MoveData& moveData, IPath::Path& foundPath, float3& nextPoint,
	std::deque<int2>& previous, int2 square)
{
#define COSTMOD 1.39f	// (sqrt(2) + 1)/sqrt(3)
#define TRYFIX3POINTS(dxtest, dytest)                                                            \
	do {                                                                                         \
		int testsqr = square.x + (dxtest) + (square.y + (dytest)) * gs->mapx;                    \
		int p2sqr = previous[2].x + previous[2].y * gs->mapx;                                    \
		if (!(squareStates[testsqr].nodeMask & (PATHOPT_BLOCKED | PATHOPT_FORBIDDEN)) &&         \
			 squareStates[testsqr].fCost <= (COSTMOD) * squareStates[p2sqr].fCost) {             \
			float3& p2 = foundPath.path[foundPath.path.size() - 2];                              \
			float3& p1 = foundPath.path.back();                                                  \
			float3& p0 = nextPoint;                                                              \
			FixupPath3Pts(moveData, p0, p1, p2, int2(square.x + (dxtest), square.y + (dytest))); \
		}                                                                                        \
	} while (false)

	if (previous[2].x == square.x) {
		if (previous[2].y == square.y-2) {
			if (previous[1].x == square.x-2 && previous[1].y == square.y-4) {
				if (PATHDEBUG) logOutput.Print("case N, NW");
				TRYFIX3POINTS(-2, -2);
			}
			else if (previous[1].x == square.x+2 && previous[1].y == square.y-4) {
				if (PATHDEBUG) logOutput.Print("case N, NE");
				TRYFIX3POINTS(2, -2);
			}
		}
		else if (previous[2].y == square.y+2) {
			if (previous[1].x == square.x+2 && previous[1].y == square.y+4) {
				if (PATHDEBUG) logOutput.Print("case S, SE");
				TRYFIX3POINTS(2, 2);
			}
			else if (previous[1].x == square.x-2 && previous[1].y == square.y+4) {
				if (PATHDEBUG) logOutput.Print("case S, SW");
				TRYFIX3POINTS(-2, 2);
			}
		}
	}
	else if (previous[2].x == square.x-2) {
		if (previous[2].y == square.y) {
			if (previous[1].x == square.x-4 && previous[1].y == square.y-2) {
				if (PATHDEBUG) logOutput.Print("case W, NW");
				TRYFIX3POINTS(-2, -2);
			}
			else if (previous[1].x == square.x-4 && previous[1].y == square.y+2) {
				if (PATHDEBUG) logOutput.Print("case W, SW");
				TRYFIX3POINTS(-2, 2);
			}
		}
		else if (previous[2].y == square.y-2) {
			if (previous[1].x == square.x-2 && previous[1].y == square.y-4) {
				if (PATHDEBUG) logOutput.Print("case NW, N");
				TRYFIX3POINTS(0, -2);
			}
			else if (previous[1].x == square.x-4 && previous[1].y == square.y-2) {
				if (PATHDEBUG) logOutput.Print("case NW, W");
				TRYFIX3POINTS(-2, 0);
			}
		}
		else if (previous[2].y == square.y+2) {
			if (previous[1].x == square.x-2 && previous[1].y == square.y+4) {
				if (PATHDEBUG) logOutput.Print("case SW, S");
				TRYFIX3POINTS(0, 2);
			}
			else if (previous[1].x == square.x-4 && previous[1].y == square.y+2) {
				if (PATHDEBUG) logOutput.Print("case SW, W");
				TRYFIX3POINTS(-2, 0);
			}
		}
	}
	else if (previous[2].x == square.x+2) {
		if (previous[2].y == square.y) {
			if (previous[1].x == square.x+4 && previous[1].y == square.y-2) {
				if (PATHDEBUG) logOutput.Print("case NE, E");
				TRYFIX3POINTS(2, -2);
			}
			else if (previous[1].x == square.x+4 && previous[1].y == square.y+2) {
				if (PATHDEBUG) logOutput.Print("case SE, E");
				TRYFIX3POINTS(2, 2);
			}
		}
		if (previous[2].y == square.y+2) {
			if (previous[1].x == square.x+2 && previous[1].y == square.y+4) {
				if (PATHDEBUG) logOutput.Print("case SE, S");
				TRYFIX3POINTS(0, 2);
			}
			else if (previous[1].x == square.x+4 && previous[1].y == square.y+2) {
				if (PATHDEBUG) logOutput.Print("case SE, E");
				TRYFIX3POINTS(2, 0);
			}

		}
		else if (previous[2].y == square.y-2) {
			if (previous[1].x == square.x+2 && previous[1].y == square.y-4) {
				if (PATHDEBUG) logOutput.Print("case NE, N");
				TRYFIX3POINTS(0, -2);
			}
			else if (previous[1].x == square.x+4 && previous[1].y == square.y-2) {
				if (PATHDEBUG) logOutput.Print("case NE, E");
				TRYFIX3POINTS(0, -2);
			}
		}
	}
#undef TRYFIX3POINTS
#undef COSTMOD
}


/**
 * Clear things up from last search.
 */
void CPathFinder::ResetSearch()
{
	openSquares.Clear();

	while (!dirtySquares.empty()) {
		const unsigned int lsquare = dirtySquares.back();
		dirtySquares.pop_back();

		squareStates[lsquare].nodeMask = 0;
		squareStates[lsquare].fCost = PATHCOST_INFINITY;
		squareStates[lsquare].gCost = PATHCOST_INFINITY;
	}
	testedNodes = 0;
}<|MERGE_RESOLUTION|>--- conflicted
+++ resolved
@@ -262,13 +262,8 @@
 		return false;
 	}
 
-<<<<<<< HEAD
-	const unsigned int blockStatus = moveData.moveMath->IsBlocked2(moveData, square.x, square.y);
+	const unsigned int blockStatus = moveData.moveMath->IsBlocked(moveData, square.x, square.y);
 	      unsigned int blockBits = CMoveMath::BLOCK_STRUCTURE;
-=======
-	const int blockStatus = moveData.moveMath->IsBlocked(moveData, square.x, square.y);
-	unsigned int blockBits = CMoveMath::BLOCK_STRUCTURE;
->>>>>>> 6e1d8537
 
 	// Check if square are out of constraints or blocked by something.
 	// Doesn't need to be done on open squares, as those are already tested.
