/* This file is part of the Spring engine (GPL v2 or later), see LICENSE.html */

#include "System/StdAfx.h"
#include <cstring>
#include <ostream>
#include <deque>

#include "System/mmgr.h"
#include "PathAllocator.h"
#include "PathFinder.h"
#include "PathFinderDef.h"
#include "PathFlowMap.hpp"
#include "PathHeatMap.hpp"
#include "Map/Ground.h"
#include "Map/ReadMap.h"
#include "Sim/MoveTypes/MoveInfo.h"
#include "Sim/MoveTypes/MoveMath/MoveMath.h"
#include "Sim/Misc/GeometricObjects.h"
#include "System/LogOutput.h"

#define PATHDEBUG 0

#if !defined(USE_MMGR)
void* CPathFinder::operator new(size_t size) { return PathAllocator::Alloc(size); }
void CPathFinder::operator delete(void* p, size_t size) { PathAllocator::Free(p, size); }
#endif



CPathFinder::CPathFinder(): squareStates(int2(gs->mapx, gs->mapy), int2(gs->mapx, gs->mapy))
{
	static const int   dirScale = 2;
	static const float dirCost  = math::sqrt(2.0f);

	directionVectors[PATHOPT_LEFT                ] = int2(+1 * dirScale,  0           );
	directionVectors[PATHOPT_RIGHT               ] = int2(-1 * dirScale,  0           );
	directionVectors[PATHOPT_UP                  ] = int2( 0,            +1 * dirScale);
	directionVectors[PATHOPT_DOWN                ] = int2( 0,            -1 * dirScale);
	directionVectors[PATHOPT_LEFT  | PATHOPT_UP  ] = int2(directionVectors[PATHOPT_LEFT ].x, directionVectors[PATHOPT_UP   ].y);
	directionVectors[PATHOPT_RIGHT | PATHOPT_UP  ] = int2(directionVectors[PATHOPT_RIGHT].x, directionVectors[PATHOPT_UP   ].y);
	directionVectors[PATHOPT_RIGHT | PATHOPT_DOWN] = int2(directionVectors[PATHOPT_RIGHT].x, directionVectors[PATHOPT_DOWN ].y);
	directionVectors[PATHOPT_LEFT  | PATHOPT_DOWN] = int2(directionVectors[PATHOPT_LEFT ].x, directionVectors[PATHOPT_DOWN ].y);

	directionCosts[PATHOPT_LEFT                ] =    1.0f * dirScale;
	directionCosts[PATHOPT_RIGHT               ] =    1.0f * dirScale;
	directionCosts[PATHOPT_UP                  ] =    1.0f * dirScale;
	directionCosts[PATHOPT_DOWN                ] =    1.0f * dirScale;
	directionCosts[PATHOPT_LEFT  | PATHOPT_UP  ] = dirCost * dirScale;
	directionCosts[PATHOPT_RIGHT | PATHOPT_UP  ] = dirCost * dirScale;
	directionCosts[PATHOPT_RIGHT | PATHOPT_DOWN] = dirCost * dirScale;
	directionCosts[PATHOPT_LEFT  | PATHOPT_DOWN] = dirCost * dirScale;
}

CPathFinder::~CPathFinder()
{
	ResetSearch();
	squareStates.Clear();
}



IPath::SearchResult CPathFinder::GetPath(
	const MoveData& moveData,
	const float3& startPos,
	const CPathFinderDef& pfDef,
	IPath::Path& path,
	bool testMobile,
	bool exactPath,
	unsigned int maxNodes,
	bool needPath,
	int ownerId,
	bool synced
) {

	// Clear the given path.
	path.path.clear();
	path.squares.clear();
	path.pathCost = PATHCOST_INFINITY;

	maxSquaresToBeSearched = std::min(MAX_SEARCHED_NODES_PF - 8U, maxNodes);
	this->testMobile = testMobile;
	this->exactPath = exactPath;
	this->needPath = needPath;

	start = startPos;
	startxSqr = start.x / SQUARE_SIZE; startxSqr |= 1;
	startzSqr = start.z / SQUARE_SIZE; startzSqr |= 1;

	// Clamp the start position
<<<<<<< HEAD
	if (startxSqr >= gs->mapx) startxSqr = gs->mapx - 1;
	if (startzSqr >= gs->mapy) startzSqr = gs->mapy - 1;
=======
	if (startxSqr <         0) startxSqr =            0;
	if (startxSqr >= gs->mapx) startxSqr = gs->mapxm1;
	if (startzSqr <         0) startzSqr =            0;
	if (startzSqr >= gs->mapy) startzSqr = gs->mapym1;
>>>>>>> 382d2056

	startSquareIdx = startxSqr + startzSqr * gs->mapx;

	// Start up the search.
	IPath::SearchResult result = InitSearch(moveData, pfDef, ownerId, synced);

	// Respond to the success of the search.
	if (result == IPath::Ok || result == IPath::GoalOutOfRange) {
		FinishSearch(moveData, path);

		if (PATHDEBUG) {
			LogObject() << "Path found.\n";
			LogObject() << "Nodes tested: " << testedNodes << "\n";
			LogObject() << "Open squares: " << openSquareBuffer.GetSize() << "\n";
			LogObject() << "Path nodes: " << path.path.size() << "\n";
			LogObject() << "Path cost: " << path.pathCost << "\n";
		}
	} else {
		if (PATHDEBUG) {
			LogObject() << "No path found!\n";
			LogObject() << "Nodes tested: " << testedNodes << "\n";
			LogObject() << "Open squares: " << openSquareBuffer.GetSize() << "\n";
		}
	}
	return result;
}


// set up the starting point of the search
IPath::SearchResult CPathFinder::InitSearch(const MoveData& moveData, const CPathFinderDef& pfDef, int ownerId, bool synced) {
	// If exact path is reqired and the goal is blocked, then no search is needed.
	if (exactPath && pfDef.GoalIsBlocked(moveData, CMoveMath::BLOCK_STRUCTURE))
		return IPath::CantGetCloser;

	// Clamp the start position
<<<<<<< HEAD
	if (startxSqr >= gs->mapx) { startxSqr = gs->mapx - 1; }
	if (startzSqr >= gs->mapy) { startzSqr = gs->mapy - 1; }
=======
	if (startxSqr <         0) { startxSqr =            0; }
	if (startxSqr >= gs->mapx) { startxSqr = gs->mapxm1; }
	if (startzSqr <         0) { startzSqr =            0; }
	if (startzSqr >= gs->mapy) { startzSqr = gs->mapym1; }
>>>>>>> 382d2056

	// If the starting position is a goal position, then no search need to be performed.
	if (pfDef.IsGoal(startxSqr, startzSqr))
		return IPath::CantGetCloser;

	// Clear the system from last search.
	ResetSearch();

	// Marks and store the start-square.
	squareStates[startSquareIdx].nodeMask = (PATHOPT_START | PATHOPT_OPEN);
	squareStates[startSquareIdx].fCost = 0.0f;
	squareStates[startSquareIdx].gCost = 0.0f;
	squareStates.SetMaxFCost(0.0f);
	squareStates.SetMaxGCost(0.0f);

	dirtySquares.push_back(startSquareIdx);

	// Make the beginning the fest square found.
	goalSquareIdx = startSquareIdx;
	goalHeuristic = pfDef.Heuristic(startxSqr, startzSqr);

	// Adding the start-square to the queue.
	openSquareBuffer.SetSize(0);
	PathNode* os = openSquareBuffer.GetNode(openSquareBuffer.GetSize());
		os->fCost     = 0.0f;
		os->gCost     = 0.0f;
		os->nodePos.x = startxSqr;
		os->nodePos.y = startzSqr;
		os->nodeNum   = startSquareIdx;
	openSquares.push(os);

	// perform the search
	IPath::SearchResult result = DoSearch(moveData, pfDef, ownerId, synced);

	// if no improvements are found, then return CantGetCloser instead
	if (goalSquareIdx == startSquareIdx || goalSquareIdx == 0) {
		return IPath::CantGetCloser;
	}

	return result;
}


/**
 * Performs the actual search.
 */
IPath::SearchResult CPathFinder::DoSearch(const MoveData& moveData, const CPathFinderDef& pfDef, int ownerId, bool synced) {
	bool foundGoal = false;

	while (!openSquares.empty() && (openSquareBuffer.GetSize() < maxSquaresToBeSearched)) {
		// Get the open square with lowest expected path-cost.
		PathNode* os = const_cast<PathNode*>(openSquares.top());
		openSquares.pop();

		// check if this PathNode has become obsolete
		if (squareStates[os->nodeNum].fCost != os->fCost)
			continue;

		// Check if the goal is reached.
		if (pfDef.IsGoal(os->nodePos.x, os->nodePos.y)) {
			goalSquareIdx = os->nodeNum;
			goalHeuristic = 0.0f;
			foundGoal = true;
			break;
		}

		// Test the 8 surrounding squares.
		const bool right = TestSquare(moveData, pfDef, os, PATHOPT_RIGHT, ownerId, synced);
		const bool left  = TestSquare(moveData, pfDef, os, PATHOPT_LEFT,  ownerId, synced);
		const bool up    = TestSquare(moveData, pfDef, os, PATHOPT_UP,    ownerId, synced);
		const bool down  = TestSquare(moveData, pfDef, os, PATHOPT_DOWN,  ownerId, synced);

		if (up) {
			// we dont want to search diagonally if there is a blocking object
			// (not blocking terrain) in one of the two side squares
			if (right) { TestSquare(moveData, pfDef, os, (PATHOPT_RIGHT | PATHOPT_UP), ownerId, synced); }
			if (left) { TestSquare(moveData, pfDef, os, (PATHOPT_LEFT | PATHOPT_UP), ownerId, synced); }
		}
		if (down) {
			if (right) { TestSquare(moveData, pfDef, os, (PATHOPT_RIGHT | PATHOPT_DOWN), ownerId, synced); }
			if (left) { TestSquare(moveData, pfDef, os, (PATHOPT_LEFT | PATHOPT_DOWN), ownerId, synced); }
		}

		// Mark this square as closed.
		squareStates[os->nodeNum].nodeMask |= PATHOPT_CLOSED;
	}

	if (foundGoal)
		return IPath::Ok;

	// Could not reach the goal.
	if (openSquareBuffer.GetSize() >= maxSquaresToBeSearched)
		return IPath::GoalOutOfRange;

	// Search could not reach the goal, due to the unit being locked in.
	if (openSquares.empty())
		return IPath::GoalOutOfRange;

	// should be unreachable
	LogObject() << "ERROR: CPathFinder::DoSearch() - Unhandled end of search!\n";
	return IPath::Error;
}


/**
 * Test the availability and value of a square,
 * and possibly add it to the queue of open squares.
 */
bool CPathFinder::TestSquare(
	const MoveData& moveData,
	const CPathFinderDef& pfDef,
	const PathNode* parentOpenSquare,
	unsigned int pathOpt,
	int ownerId,
	bool synced
) {
	testedNodes++;

	// Calculate the new square.
	int2 square;
		square.x = parentOpenSquare->nodePos.x + directionVectors[pathOpt].x;
		square.y = parentOpenSquare->nodePos.y + directionVectors[pathOpt].y;

	// Inside map?
	if (square.x < 0 || square.y < 0 || square.x >= gs->mapx || square.y >= gs->mapy) {
		return false;
	}

	const unsigned int sqrIdx = square.x + square.y * gs->mapx;
	const unsigned int sqrStatus = squareStates[sqrIdx].nodeMask;

	// Check if the square is unaccessable or used.
	if (sqrStatus & (PATHOPT_CLOSED | PATHOPT_FORBIDDEN | PATHOPT_BLOCKED)) {
		return false;
	}

<<<<<<< HEAD
	const unsigned int blockStatus = moveData.moveMath->IsBlocked(moveData, square.x, square.y);
	      unsigned int blockBits = CMoveMath::BLOCK_STRUCTURE;
=======
	const int blockStatus = moveData.moveMath->IsBlocked(moveData, square.x, square.y);
>>>>>>> 382d2056

	// Check if square are out of constraints or blocked by something.
	// Doesn't need to be done on open squares, as those are already tested.
	if (!(sqrStatus & PATHOPT_OPEN) &&
		((blockStatus & CMoveMath::BLOCK_STRUCTURE) || !pfDef.WithinConstraints(square.x, square.y))
	) {
		squareStates[sqrIdx].nodeMask |= PATHOPT_BLOCKED;
		dirtySquares.push_back(sqrIdx);
		return false;
	}

	// Evaluate this square.
	float squareSpeedMod = moveData.moveMath->GetPosSpeedMod(moveData, square.x, square.y);

	if (squareSpeedMod == 0) {
		squareStates[sqrIdx].nodeMask |= PATHOPT_FORBIDDEN;
		dirtySquares.push_back(sqrIdx);
		return false;
	}

	static const int blockBits = (CMoveMath::BLOCK_MOBILE | CMoveMath::BLOCK_MOVING | CMoveMath::BLOCK_MOBILE_BUSY);

	if (testMobile && (blockStatus & blockBits)) {
		if (blockStatus & CMoveMath::BLOCK_MOBILE_BUSY)
			squareSpeedMod *= 0.10f;
		else if (blockStatus & CMoveMath::BLOCK_MOBILE)
			squareSpeedMod *= 0.35f;
		else //CMoveMath::BLOCK_MOVING
			squareSpeedMod *= 0.65f;
	}

	const float heatCost = (PathHeatMap::GetInstance())->GetHeatCost(square.x, square.y, moveData, ownerId);
	const float flowCost = (PathFlowMap::GetInstance())->GetFlowCost(square.x, square.y, moveData, pathOpt);

	const float dirMoveCost = (1.0f + heatCost + flowCost) * directionCosts[pathOpt];
	const float extraCost = squareStates.GetNodeExtraCost(square.x, square.y, synced);
	const float nodeCost = (dirMoveCost / squareSpeedMod) + extraCost;

	const float gCost = parentOpenSquare->gCost + nodeCost;  // g
	const float hCost = pfDef.Heuristic(square.x, square.y); // h
	const float fCost = gCost + hCost;                       // f


	if (squareStates[sqrIdx].nodeMask & PATHOPT_OPEN) {
		// already in the open set
		if (squareStates[sqrIdx].fCost <= fCost)
			return true;

		squareStates[sqrIdx].nodeMask &= ~PATHOPT_AXIS_DIRS;
	}

	// Look for improvements.
	if (!exactPath && hCost < goalHeuristic) {
		goalSquareIdx = sqrIdx;
		goalHeuristic = hCost;
	}

	// Store this square as open.
	openSquareBuffer.SetSize(openSquareBuffer.GetSize() + 1);
	assert(openSquareBuffer.GetSize() < MAX_SEARCHED_NODES_PF);

	PathNode* os = openSquareBuffer.GetNode(openSquareBuffer.GetSize());
		os->fCost   = fCost;
		os->gCost   = gCost;
		os->nodePos = square;
		os->nodeNum = sqrIdx;
	openSquares.push(os);

	squareStates.SetMaxFCost(std::max(squareStates.GetMaxFCost(), fCost));
	squareStates.SetMaxGCost(std::max(squareStates.GetMaxGCost(), gCost));

	// mark this square as open
	squareStates[sqrIdx].fCost = os->fCost;
	squareStates[sqrIdx].gCost = os->gCost;
	squareStates[sqrIdx].nodeMask |= (PATHOPT_OPEN | pathOpt);
	dirtySquares.push_back(sqrIdx);
	return true;
}



/**
 * Recreates the found path starting at
 * goalSquareIdx and tracking backwards.
 *
 * Perform adjustment of waypoints so not all turns are 90 or 45 degrees.
 */
void CPathFinder::FinishSearch(const MoveData& moveData, IPath::Path& foundPath) {
	// backtrack
	if (needPath) {
		int2 square;
			square.x = goalSquareIdx % gs->mapx;
			square.y = goalSquareIdx / gs->mapx;

		// for path adjustment (cutting corners)
		std::deque<int2> previous;

		// make sure we don't match anything
		previous.push_back(int2(-100, -100));
		previous.push_back(int2(-100, -100));
		previous.push_back(int2(-100, -100));

		while (true) {
			const int sqrIdx = square.y * gs->mapx + square.x;

			if (squareStates[sqrIdx].nodeMask & PATHOPT_START)
				break;

			float3 cs;
				cs.x = (square.x/2/* + 0.5f*/) * SQUARE_SIZE * 2 + SQUARE_SIZE;
				cs.z = (square.y/2/* + 0.5f*/) * SQUARE_SIZE * 2 + SQUARE_SIZE;
				cs.y = moveData.moveMath->yLevel(square.x, square.y);

			// try to cut corners
			AdjustFoundPath(moveData, foundPath, /* inout */ cs, previous, square);

			foundPath.path.push_back(cs);
			foundPath.squares.push_back(square);

			previous.pop_front();
			previous.push_back(square);

			int2 oldSquare;
				oldSquare.x = square.x;
				oldSquare.y = square.y;

			square.x -= directionVectors[squareStates[sqrIdx].nodeMask & PATHOPT_AXIS_DIRS].x;
			square.y -= directionVectors[squareStates[sqrIdx].nodeMask & PATHOPT_AXIS_DIRS].y;
		}

		if (!foundPath.path.empty()) {
			foundPath.pathGoal = foundPath.path.front();
		}
	}

	// Adds the cost of the path.
	foundPath.pathCost = squareStates[goalSquareIdx].fCost;
}

/** Helper function for AdjustFoundPath */
static inline void FixupPath3Pts(const MoveData& moveData, float3& p1, float3& p2, float3& p3, int2 sqr)
{
	float3 old = p2;
	old.y += 10;
	p2.x = 0.5f * (p1.x + p3.x);
	p2.z = 0.5f * (p1.z + p3.z);
	p2.y = moveData.moveMath->yLevel(sqr.x, sqr.y);

#if PATHDEBUG
	geometricObjects->AddLine(p3 + float3(0, 5, 0), p2 + float3(0, 10, 0), 5, 10, 600, 0);
	geometricObjects->AddLine(p3 + float3(0, 5, 0), old,                   5, 10, 600, 0);
#endif
}


/**
 * Adjusts the found path to cut corners where possible.
 */
void CPathFinder::AdjustFoundPath(const MoveData& moveData, IPath::Path& foundPath, float3& nextPoint,
	std::deque<int2>& previous, int2 square)
{
#define COSTMOD 1.39f	// (sqrt(2) + 1)/sqrt(3)
#define TRYFIX3POINTS(dxtest, dytest)                                                            \
	do {                                                                                         \
		int testsqr = square.x + (dxtest) + (square.y + (dytest)) * gs->mapx;                    \
		int p2sqr = previous[2].x + previous[2].y * gs->mapx;                                    \
		if (!(squareStates[testsqr].nodeMask & (PATHOPT_BLOCKED | PATHOPT_FORBIDDEN)) &&         \
			 squareStates[testsqr].fCost <= (COSTMOD) * squareStates[p2sqr].fCost) {             \
			float3& p2 = foundPath.path[foundPath.path.size() - 2];                              \
			float3& p1 = foundPath.path.back();                                                  \
			float3& p0 = nextPoint;                                                              \
			FixupPath3Pts(moveData, p0, p1, p2, int2(square.x + (dxtest), square.y + (dytest))); \
		}                                                                                        \
	} while (false)

	if (previous[2].x == square.x) {
		if (previous[2].y == square.y-2) {
			if (previous[1].x == square.x-2 && previous[1].y == square.y-4) {
				if (PATHDEBUG) logOutput.Print("case N, NW");
				TRYFIX3POINTS(-2, -2);
			}
			else if (previous[1].x == square.x+2 && previous[1].y == square.y-4) {
				if (PATHDEBUG) logOutput.Print("case N, NE");
				TRYFIX3POINTS(2, -2);
			}
		}
		else if (previous[2].y == square.y+2) {
			if (previous[1].x == square.x+2 && previous[1].y == square.y+4) {
				if (PATHDEBUG) logOutput.Print("case S, SE");
				TRYFIX3POINTS(2, 2);
			}
			else if (previous[1].x == square.x-2 && previous[1].y == square.y+4) {
				if (PATHDEBUG) logOutput.Print("case S, SW");
				TRYFIX3POINTS(-2, 2);
			}
		}
	}
	else if (previous[2].x == square.x-2) {
		if (previous[2].y == square.y) {
			if (previous[1].x == square.x-4 && previous[1].y == square.y-2) {
				if (PATHDEBUG) logOutput.Print("case W, NW");
				TRYFIX3POINTS(-2, -2);
			}
			else if (previous[1].x == square.x-4 && previous[1].y == square.y+2) {
				if (PATHDEBUG) logOutput.Print("case W, SW");
				TRYFIX3POINTS(-2, 2);
			}
		}
		else if (previous[2].y == square.y-2) {
			if (previous[1].x == square.x-2 && previous[1].y == square.y-4) {
				if (PATHDEBUG) logOutput.Print("case NW, N");
				TRYFIX3POINTS(0, -2);
			}
			else if (previous[1].x == square.x-4 && previous[1].y == square.y-2) {
				if (PATHDEBUG) logOutput.Print("case NW, W");
				TRYFIX3POINTS(-2, 0);
			}
		}
		else if (previous[2].y == square.y+2) {
			if (previous[1].x == square.x-2 && previous[1].y == square.y+4) {
				if (PATHDEBUG) logOutput.Print("case SW, S");
				TRYFIX3POINTS(0, 2);
			}
			else if (previous[1].x == square.x-4 && previous[1].y == square.y+2) {
				if (PATHDEBUG) logOutput.Print("case SW, W");
				TRYFIX3POINTS(-2, 0);
			}
		}
	}
	else if (previous[2].x == square.x+2) {
		if (previous[2].y == square.y) {
			if (previous[1].x == square.x+4 && previous[1].y == square.y-2) {
				if (PATHDEBUG) logOutput.Print("case NE, E");
				TRYFIX3POINTS(2, -2);
			}
			else if (previous[1].x == square.x+4 && previous[1].y == square.y+2) {
				if (PATHDEBUG) logOutput.Print("case SE, E");
				TRYFIX3POINTS(2, 2);
			}
		}
		if (previous[2].y == square.y+2) {
			if (previous[1].x == square.x+2 && previous[1].y == square.y+4) {
				if (PATHDEBUG) logOutput.Print("case SE, S");
				TRYFIX3POINTS(0, 2);
			}
			else if (previous[1].x == square.x+4 && previous[1].y == square.y+2) {
				if (PATHDEBUG) logOutput.Print("case SE, E");
				TRYFIX3POINTS(2, 0);
			}

		}
		else if (previous[2].y == square.y-2) {
			if (previous[1].x == square.x+2 && previous[1].y == square.y-4) {
				if (PATHDEBUG) logOutput.Print("case NE, N");
				TRYFIX3POINTS(0, -2);
			}
			else if (previous[1].x == square.x+4 && previous[1].y == square.y-2) {
				if (PATHDEBUG) logOutput.Print("case NE, E");
				TRYFIX3POINTS(0, -2);
			}
		}
	}
#undef TRYFIX3POINTS
#undef COSTMOD
}


/**
 * Clear things up from last search.
 */
void CPathFinder::ResetSearch()
{
	openSquares.Clear();

	while (!dirtySquares.empty()) {
		const unsigned int lsquare = dirtySquares.back();
		dirtySquares.pop_back();

		squareStates[lsquare].nodeMask = 0;
		squareStates[lsquare].fCost = PATHCOST_INFINITY;
		squareStates[lsquare].gCost = PATHCOST_INFINITY;
	}
	testedNodes = 0;
}<|MERGE_RESOLUTION|>--- conflicted
+++ resolved
@@ -87,15 +87,8 @@
 	startzSqr = start.z / SQUARE_SIZE; startzSqr |= 1;
 
 	// Clamp the start position
-<<<<<<< HEAD
-	if (startxSqr >= gs->mapx) startxSqr = gs->mapx - 1;
-	if (startzSqr >= gs->mapy) startzSqr = gs->mapy - 1;
-=======
-	if (startxSqr <         0) startxSqr =            0;
 	if (startxSqr >= gs->mapx) startxSqr = gs->mapxm1;
-	if (startzSqr <         0) startzSqr =            0;
 	if (startzSqr >= gs->mapy) startzSqr = gs->mapym1;
->>>>>>> 382d2056
 
 	startSquareIdx = startxSqr + startzSqr * gs->mapx;
 
@@ -131,15 +124,8 @@
 		return IPath::CantGetCloser;
 
 	// Clamp the start position
-<<<<<<< HEAD
-	if (startxSqr >= gs->mapx) { startxSqr = gs->mapx - 1; }
-	if (startzSqr >= gs->mapy) { startzSqr = gs->mapy - 1; }
-=======
-	if (startxSqr <         0) { startxSqr =            0; }
 	if (startxSqr >= gs->mapx) { startxSqr = gs->mapxm1; }
-	if (startzSqr <         0) { startzSqr =            0; }
 	if (startzSqr >= gs->mapy) { startzSqr = gs->mapym1; }
->>>>>>> 382d2056
 
 	// If the starting position is a goal position, then no search need to be performed.
 	if (pfDef.IsGoal(startxSqr, startzSqr))
@@ -276,12 +262,8 @@
 		return false;
 	}
 
-<<<<<<< HEAD
 	const unsigned int blockStatus = moveData.moveMath->IsBlocked(moveData, square.x, square.y);
 	      unsigned int blockBits = CMoveMath::BLOCK_STRUCTURE;
-=======
-	const int blockStatus = moveData.moveMath->IsBlocked(moveData, square.x, square.y);
->>>>>>> 382d2056
 
 	// Check if square are out of constraints or blocked by something.
 	// Doesn't need to be done on open squares, as those are already tested.
