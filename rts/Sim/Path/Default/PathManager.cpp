/* This file is part of the Spring engine (GPL v2 or later), see LICENSE.html */

#include "System/mmgr.h"

#include "PathManager.h"
#include "PathConstants.h"
#include "PathFinder.h"
#include "PathEstimator.h"
#include "PathFlowMap.hpp"
#include "PathHeatMap.hpp"
#include "Map/MapInfo.h"
#include "Sim/Misc/GlobalSynced.h"
#include "Sim/MoveTypes/MoveInfo.h"
#include "Sim/MoveTypes/MoveMath/MoveMath.h"
#include "System/Log/ILog.h"
#include "System/myMath.h"
#include "System/TimeProfiler.h"

#define PM_UNCONSTRAINED_MAXRES_FALLBACK_SEARCH 0
#define PM_UNCONSTRAINED_MEDRES_FALLBACK_SEARCH 1
#define PM_UNCONSTRAINED_LOWRES_FALLBACK_SEARCH 1



CPathManager::CPathManager(): nextPathID(0)
{
	pathFlowMap = PathFlowMap::GetInstance();
	pathHeatMap = PathHeatMap::GetInstance();

	maxResPF = new CPathFinder();
	medResPE = new CPathEstimator(maxResPF, MEDRES_PE_BLOCKSIZE, "pe",  mapInfo->map.name);
	lowResPE = new CPathEstimator(maxResPF, LOWRES_PE_BLOCKSIZE, "pe2", mapInfo->map.name);

	LOG("[CPathManager] pathing data checksum: %08x", GetPathCheckSum());

	#ifdef SYNCDEBUG
	// clients may have a non-writable cache directory (which causes
	// the estimator path-file checksum to remain zero), so we can't
	// update the sync-checker with this in normal builds
	// NOTE: better to just checksum the in-memory data and broadcast
	// that instead of relying on the zip-file CRC?
	{ SyncedUint tmp(GetPathCheckSum()); }
	#endif
}

CPathManager::~CPathManager()
{
	delete lowResPE;
	delete medResPE;
	delete maxResPF;

	PathHeatMap::FreeInstance(pathHeatMap);
	PathFlowMap::FreeInstance(pathFlowMap);
}



/*
Help-function.
Turns a start->goal-request into a well-defined request.
*/
unsigned int CPathManager::RequestPath(
	const MoveDef* moveDef,
	const float3& startPos,
	const float3& goalPos,
	float goalRadius,
	CSolidObject* caller,
	bool synced
) {
	float3 sp(startPos); sp.ClampInBounds();
	float3 gp(goalPos); gp.ClampInBounds();

	// Create an estimator definition.
	CRangedGoalWithCircularConstraint* pfDef = new CRangedGoalWithCircularConstraint(sp, gp, goalRadius, 3.0f, 2000);

	// Make request.
	return RequestPath(moveDef, sp, gp, pfDef, caller, synced);
}

/*
Request a new multipath, store the result and return a handle-id to it.
*/
unsigned int CPathManager::RequestPath(
	const MoveDef* md,
	const float3& startPos,
	const float3& goalPos,
	CPathFinderDef* pfDef,
	CSolidObject* caller,
	bool synced
) {
	SCOPED_TIMER("PathManager::RequestPath");

	MoveDef* moveDef = moveDefHandler->moveDefs[md->pathType];
	moveDef->tempOwner = caller;

	// Creates a new multipath.
	IPath::SearchResult result = IPath::Error;
	MultiPath* newPath = new MultiPath(startPos, pfDef, moveDef);
	newPath->finalGoal = goalPos;
	newPath->caller = caller;

	if (caller) {
		caller->UnBlock();
	}

	const unsigned int ownerId = caller? caller->id: 0;
	unsigned int pathID = 0;

	// choose the PF or the PE depending on the projected 2D goal-distance
	// NOTE: this distance can be far smaller than the actual path length!
	// FIXME: Why are we taking the height difference into consideration?
	// It seems more logical to subtract goalRadius / SQUARE_SIZE here
	const float goalDist2D = pfDef->Heuristic(startPos.x / SQUARE_SIZE, startPos.z / SQUARE_SIZE) + fabs(goalPos.y - startPos.y) / SQUARE_SIZE;

	if (goalDist2D < DETAILED_DISTANCE) {
		result = maxResPF->GetPath(*moveDef, startPos, *pfDef, newPath->maxResPath, true, false, MAX_SEARCHED_NODES_PF >> 3, true, ownerId, synced);

		#if (PM_UNCONSTRAINED_MAXRES_FALLBACK_SEARCH == 1)
		// unnecessary so long as a fallback path exists within the
		// {med, low}ResPE's restricted search region (in many cases
		// where it does not, the goal position is unreachable anyway)
		pfDef->DisableConstraint(true);
		#endif

		// fallback (note that this uses the estimators as backup,
		// unconstrained PF queries are too expensive on average)
		if (result != IPath::Ok) {
			result = medResPE->GetPath(*moveDef, startPos, *pfDef, newPath->medResPath, MAX_SEARCHED_NODES_PE >> 3, synced);
		}
		if (result != IPath::Ok) {
			result = lowResPE->GetPath(*moveDef, startPos, *pfDef, newPath->lowResPath, MAX_SEARCHED_NODES_PE >> 3, synced);
		}
	} else if (goalDist2D < ESTIMATE_DISTANCE) {
		result = medResPE->GetPath(*moveDef, startPos, *pfDef, newPath->medResPath, MAX_SEARCHED_NODES_PE >> 3, synced);

		// CantGetCloser may be a false positive due to PE approximations and large goalRadius
		if (result == IPath::CantGetCloser && (startPos - goalPos).SqLength2D() > pfDef->sqGoalRadius)
			result = maxResPF->GetPath(*moveDef, startPos, *pfDef, newPath->maxResPath, true, false, MAX_SEARCHED_NODES_PF >> 3, true, ownerId, synced);

		#if (PM_UNCONSTRAINED_MEDRES_FALLBACK_SEARCH == 1)
		pfDef->DisableConstraint(true);
		#endif

		// fallback
		if (result != IPath::Ok) {
			result = medResPE->GetPath(*moveDef, startPos, *pfDef, newPath->medResPath, MAX_SEARCHED_NODES_PE >> 3, synced);
		}
	} else {
		result = lowResPE->GetPath(*moveDef, startPos, *pfDef, newPath->lowResPath, MAX_SEARCHED_NODES_PE >> 3, synced);

		// CantGetCloser may be a false positive due to PE approximations and large goalRadius
		if (result == IPath::CantGetCloser && (startPos - goalPos).SqLength2D() > pfDef->sqGoalRadius) {
			result = medResPE->GetPath(*moveDef, startPos, *pfDef, newPath->medResPath, MAX_SEARCHED_NODES_PE >> 3, synced);
			if (result == IPath::CantGetCloser) // Same thing again
				result = maxResPF->GetPath(*moveDef, startPos, *pfDef, newPath->maxResPath, true, false, MAX_SEARCHED_NODES_PF >> 3, true, ownerId, synced);
		}

		#if (PM_UNCONSTRAINED_LOWRES_FALLBACK_SEARCH == 1)
		pfDef->DisableConstraint(true);
		#endif

		// fallback
		if (result != IPath::Ok) {
			result = lowResPE->GetPath(*moveDef, startPos, *pfDef, newPath->lowResPath, MAX_SEARCHED_NODES_PE >> 3, synced);
		}
	}

	if (result == IPath::Ok || result == IPath::GoalOutOfRange) {
		LowRes2MedRes(*newPath, startPos, ownerId, synced);
		MedRes2MaxRes(*newPath, startPos, ownerId, synced);

		newPath->searchResult = result;
		pathID = Store(newPath);
	} else {
		delete newPath;
	}

	if (caller) {
		caller->Block();
	}

	moveDef->tempOwner = NULL;
	return pathID;
}


/*
Store a new multipath into the pathmap.
*/
unsigned int CPathManager::Store(MultiPath* path)
{
	pathMap[++nextPathID] = path;
	return nextPathID;
}


// converts part of a med-res path into a high-res path
void CPathManager::MedRes2MaxRes(MultiPath& multiPath, const float3& startPos, int ownerId, bool synced) const
{
	IPath::Path& maxResPath = multiPath.maxResPath;
	IPath::Path& medResPath = multiPath.medResPath;
	IPath::Path& lowResPath = multiPath.lowResPath;

	if (medResPath.path.empty())
		return;

	medResPath.path.pop_back();

	// Remove estimate waypoints until
	// the next one is far enough.
	while (!medResPath.path.empty() &&
		medResPath.path.back().SqDistance2D(startPos) < Square(DETAILED_DISTANCE * SQUARE_SIZE))
		medResPath.path.pop_back();

	// get the goal of the detailed search
	float3 goalPos;

	if (medResPath.path.empty()) {
		goalPos = medResPath.pathGoal;
	} else {
		goalPos = medResPath.path.back();
	}

	// define the search
	CRangedGoalWithCircularConstraint rangedGoalPFD(startPos, goalPos, 0.0f, 2.0f, 1000);

	// Perform the search.
	// If this is the final improvement of the path, then use the original goal.
	IPath::SearchResult result = IPath::Error;

	if (medResPath.path.empty() && lowResPath.path.empty()) {
		result = maxResPF->GetPath(*multiPath.moveDef, startPos, *multiPath.peDef, maxResPath, true, false, MAX_SEARCHED_NODES_PF >> 3, true, ownerId, synced);
	} else {
		result = maxResPF->GetPath(*multiPath.moveDef, startPos, rangedGoalPFD, maxResPath, true, false, MAX_SEARCHED_NODES_PF >> 3, true, ownerId, synced);
	}

	// If no refined path could be found, set goal as desired goal.
	if (result == IPath::CantGetCloser || result == IPath::Error) {
		maxResPath.pathGoal = goalPos;
	}
}

// converts part of a low-res path into a med-res path
void CPathManager::LowRes2MedRes(MultiPath& multiPath, const float3& startPos, int ownerId, bool synced) const
{
	IPath::Path& medResPath = multiPath.medResPath;
	IPath::Path& lowResPath = multiPath.lowResPath;

	if (lowResPath.path.empty())
		return;

	lowResPath.path.pop_back();

	// Remove estimate2 waypoints until
	// the next one is far enough
	while (!lowResPath.path.empty() &&
		lowResPath.path.back().SqDistance2D(startPos) < Square(ESTIMATE_DISTANCE * SQUARE_SIZE)) {
		lowResPath.path.pop_back();
	}

	//Get the goal of the detailed search.
	float3 goalPos;

	if (lowResPath.path.empty()) {
		goalPos = lowResPath.pathGoal;
	} else {
		goalPos = lowResPath.path.back();
	}

	// define the search
	CRangedGoalWithCircularConstraint rangedGoal(startPos, goalPos, 0.0f, 2.0f, 20);

	// Perform the search.
	// If there is no estimate2 path left, use original goal.
	IPath::SearchResult result = IPath::Error;

	if (lowResPath.path.empty()) {
		result = medResPE->GetPath(*multiPath.moveDef, startPos, *multiPath.peDef, medResPath, MAX_SEARCHED_NODES_ON_REFINE, synced);
	} else {
		result = medResPE->GetPath(*multiPath.moveDef, startPos, rangedGoal, medResPath, MAX_SEARCHED_NODES_ON_REFINE, synced);
	}

	// If no refined path could be found, set goal as desired goal.
	if (result == IPath::CantGetCloser || result == IPath::Error) {
		medResPath.pathGoal = goalPos;
	}
}


/*
Removes and return the next waypoint in the multipath corresponding to given id.
*/
float3 CPathManager::NextWayPoint(
	unsigned int pathID,
	float3 callerPos,
	float minDistance,
	int numRetries,
	int ownerId,
	bool synced
) {
	SCOPED_TIMER("PathManager::NextWayPoint");

	const float3 noPathPoint = float3(-1.0f, 0.0f, -1.0f);

	// 0 indicates a no-path id
	if (pathID == 0)
		return noPathPoint;

	if (numRetries > 4)
		return noPathPoint;

	// Find corresponding multipath.
	const std::map<unsigned int, MultiPath*>::const_iterator pi = pathMap.find(pathID);

	if (pi == pathMap.end())
		return noPathPoint;

	MultiPath* multiPath = pi->second;

	if (callerPos == ZeroVector) {
		if (!multiPath->maxResPath.path.empty())
			callerPos = multiPath->maxResPath.path.back();
	}

	// check if detailed path needs bettering
	if (!multiPath->medResPath.path.empty() &&
		(multiPath->medResPath.path.back().SqDistance2D(callerPos) < Square(MIN_DETAILED_DISTANCE * SQUARE_SIZE) ||
		multiPath->maxResPath.path.size() <= 2)) {

		if (!multiPath->lowResPath.path.empty() &&  // if so, check if estimated path also needs bettering
			(multiPath->lowResPath.path.back().SqDistance2D(callerPos) < Square(MIN_ESTIMATE_DISTANCE * SQUARE_SIZE) ||
			multiPath->medResPath.path.size() <= 2)) {

			LowRes2MedRes(*multiPath, callerPos, ownerId, synced);
		}

		if (multiPath->caller) {
			multiPath->caller->UnBlock();
		}

		MedRes2MaxRes(*multiPath, callerPos, ownerId, synced);

		if (multiPath->caller) {
			multiPath->caller->Block();
		}
	}

	float3 waypoint;

	do {
		// get the next waypoint from the high-res path
		//
		// if this is not possible, then either we are
		// at the goal OR the path could not reach all
		// the way to it (ie. a GoalOutOfRange result)
		// OR we are stuck on an impassable square
		if (multiPath->maxResPath.path.empty()) {
			if (multiPath->lowResPath.path.empty() && multiPath->medResPath.path.empty()) {
				if (multiPath->searchResult == IPath::Ok) {
					waypoint = multiPath->finalGoal; break;
				} else {
					// note: unreachable?
					waypoint = noPathPoint; break;
				}
			} else {
				waypoint = NextWayPoint(pathID, callerPos, minDistance, numRetries + 1, ownerId, synced);
				break;
			}
		} else {
			waypoint = multiPath->maxResPath.path.back();
			multiPath->maxResPath.path.pop_back();
		}
	} while (callerPos.SqDistance2D(waypoint) < Square(minDistance) && waypoint != multiPath->maxResPath.pathGoal);

	// indicate this is not a temporary waypoint
	// (the default PFS does not queue requests)
	waypoint.y = 0.0f;

	return waypoint;
}


// Delete a given multipath from the collection.
void CPathManager::DeletePath(unsigned int pathID) {
	// 0 indicate a no-path id.
	if (pathID == 0)
		return;

	const std::map<unsigned int, MultiPath*>::iterator pi = pathMap.find(pathID);
	if (pi == pathMap.end())
		return;

	const MultiPath* multiPath = pi->second;

	pathMap.erase(pathID);
	delete multiPath;
}



// Tells estimators about changes in or on the map.
void CPathManager::TerrainChange(unsigned int x1, unsigned int z1, unsigned int x2, unsigned int z2) {
	medResPE->MapChanged(x1, z1, x2, z2);
	lowResPE->MapChanged(x1, z1, x2, z2);
}



void CPathManager::Update()
{
	SCOPED_TIMER("PathManager::Update");

	pathFlowMap->Update();
	pathHeatMap->Update();

	medResPE->Update();
	lowResPE->Update();
}

// used to deposit heat on the heat-map as a unit moves along its path
void CPathManager::UpdatePath(const CSolidObject* owner, unsigned int pathID)
{
<<<<<<< HEAD
	pathFlowMap->AddFlow(owner);
	pathHeatMap->AddHeat(owner, this, pathId);
=======
	if (pathID == 0)
		return;
	if (!owner->mobility->heatMapping)
		return;

#ifndef USE_GML
	static std::vector<int2> points;
#else
	std::vector<int2> points;
#endif

	GetDetailedPathSquares(pathID, points);

	if (!points.empty()) {
		float scale = 1.0f / points.size();
		unsigned int i = points.size();

		for (std::vector<int2>::const_iterator it = points.begin(); it != points.end(); ++it) {
			SetHeatOnSquare(it->x, it->y, i * scale * owner->mobility->heatProduced, owner->id); i--;
		}
	}
>>>>>>> 2a6b87d5
}



// get the waypoints in world-coordinates
void CPathManager::GetDetailedPath(unsigned pathID, std::vector<float3>& points) const
{
	points.clear();

	const std::map<unsigned int, MultiPath*>::const_iterator pi = pathMap.find(pathID);
	if (pi == pathMap.end()) {
		return;
	}

	const MultiPath* multiPath = pi->second;
	const IPath::path_list_type& maxResPoints = multiPath->maxResPath.path;

	points.reserve(maxResPoints.size());

	for (IPath::path_list_type::const_reverse_iterator pvi = maxResPoints.rbegin(); pvi != maxResPoints.rend(); ++pvi) {
		points.push_back(*pvi);
	}
}

void CPathManager::GetDetailedPathSquares(unsigned pathID, std::vector<int2>& points) const
{
	points.clear();

	const std::map<unsigned int, MultiPath*>::const_iterator pi = pathMap.find(pathID);
	if (pi == pathMap.end()) {
		return;
	}

	const MultiPath* multiPath = pi->second;
	const IPath::square_list_type& maxResSquares = multiPath->maxResPath.squares;

	points.reserve(maxResSquares.size());

	for (IPath::square_list_type::const_reverse_iterator pvi = maxResSquares.rbegin(); pvi != maxResSquares.rend(); ++pvi) {
		points.push_back(*pvi);
	}
}



void CPathManager::GetPathWayPoints(
	unsigned int pathID,
	std::vector<float3>& points,
	std::vector<int>& starts
) const {
	points.clear();
	starts.clear();

	const std::map<unsigned int, MultiPath*>::const_iterator pi = pathMap.find(pathID);
	if (pi == pathMap.end()) {
		return;
	}

	const MultiPath* multiPath = pi->second;
	const IPath::path_list_type& maxResPoints = multiPath->maxResPath.path;
	const IPath::path_list_type& medResPoints = multiPath->medResPath.path;
	const IPath::path_list_type& lowResPoints = multiPath->lowResPath.path;

	points.reserve(maxResPoints.size() + medResPoints.size() + lowResPoints.size());
	starts.reserve(3);
	starts.push_back(points.size());

	for (IPath::path_list_type::const_reverse_iterator pvi = maxResPoints.rbegin(); pvi != maxResPoints.rend(); ++pvi) {
		points.push_back(*pvi);
	}

	starts.push_back(points.size());

	for (IPath::path_list_type::const_reverse_iterator pvi = medResPoints.rbegin(); pvi != medResPoints.rend(); ++pvi) {
		points.push_back(*pvi);
	}

	starts.push_back(points.size());

	for (IPath::path_list_type::const_reverse_iterator pvi = lowResPoints.rbegin(); pvi != lowResPoints.rend(); ++pvi) {
		points.push_back(*pvi);
	}
}



boost::uint32_t CPathManager::GetPathCheckSum() const {
	return (medResPE->GetPathChecksum() + lowResPE->GetPathChecksum());
}



bool CPathManager::SetNodeExtraCost(unsigned int x, unsigned int z, float cost, bool synced) {
	if (x >= gs->mapx) { return false; }
	if (z >= gs->mapy) { return false; }

	PathNodeStateBuffer& maxResBuf = maxResPF->GetNodeStateBuffer();
	PathNodeStateBuffer& medResBuf = medResPE->GetNodeStateBuffer();
	PathNodeStateBuffer& lowResBuf = lowResPE->GetNodeStateBuffer();

	maxResBuf.SetNodeExtraCost(x, z, cost, synced);
	medResBuf.SetNodeExtraCost(x, z, cost, synced);
	lowResBuf.SetNodeExtraCost(x, z, cost, synced);
	return true;
}

bool CPathManager::SetNodeExtraCosts(const float* costs, unsigned int sizex, unsigned int sizez, bool synced) {
	if (sizex < 1 || sizex > gs->mapx) { return false; }
	if (sizez < 1 || sizez > gs->mapy) { return false; }

	PathNodeStateBuffer& maxResBuf = maxResPF->GetNodeStateBuffer();
	PathNodeStateBuffer& medResBuf = medResPE->GetNodeStateBuffer();
	PathNodeStateBuffer& lowResBuf = lowResPE->GetNodeStateBuffer();

	// make all buffers share the same cost-overlay
	maxResBuf.SetNodeExtraCosts(costs, sizex, sizez, synced);
	medResBuf.SetNodeExtraCosts(costs, sizex, sizez, synced);
	lowResBuf.SetNodeExtraCosts(costs, sizex, sizez, synced);
	return true;
}

float CPathManager::GetNodeExtraCost(unsigned int x, unsigned int z, bool synced) const {
	if (x >= gs->mapx) { return 0.0f; }
	if (z >= gs->mapy) { return 0.0f; }

	const PathNodeStateBuffer& maxResBuf = maxResPF->GetNodeStateBuffer();
	const float cost = maxResBuf.GetNodeExtraCost(x, z, synced);
	return cost;
}

const float* CPathManager::GetNodeExtraCosts(bool synced) const {
	const PathNodeStateBuffer& buf = maxResPF->GetNodeStateBuffer();
	const float* costs = buf.GetNodeExtraCosts(synced);
	return costs;
}<|MERGE_RESOLUTION|>--- conflicted
+++ resolved
@@ -420,32 +420,8 @@
 // used to deposit heat on the heat-map as a unit moves along its path
 void CPathManager::UpdatePath(const CSolidObject* owner, unsigned int pathID)
 {
-<<<<<<< HEAD
 	pathFlowMap->AddFlow(owner);
 	pathHeatMap->AddHeat(owner, this, pathId);
-=======
-	if (pathID == 0)
-		return;
-	if (!owner->mobility->heatMapping)
-		return;
-
-#ifndef USE_GML
-	static std::vector<int2> points;
-#else
-	std::vector<int2> points;
-#endif
-
-	GetDetailedPathSquares(pathID, points);
-
-	if (!points.empty()) {
-		float scale = 1.0f / points.size();
-		unsigned int i = points.size();
-
-		for (std::vector<int2>::const_iterator it = points.begin(); it != points.end(); ++it) {
-			SetHeatOnSquare(it->x, it->y, i * scale * owner->mobility->heatProduced, owner->id); i--;
-		}
-	}
->>>>>>> 2a6b87d5
 }
 
 
